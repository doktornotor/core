<?php

/*
	Copyright (C) 2014-2015 Deciso B.V.
	Copyright (C) 2004-2008 Scott Ullrich
	Copyright (C) 2006 Daniel S. Haischt.
	Copyright (C) 2008-2010 Ermal Luçi
	Copyright (C) 2003-2004 Manuel Kasper <mk@neon1.net>.
	All rights reserved.

	Redistribution and use in source and binary forms, with or without
	modification, are permitted provided that the following conditions are met:

	1. Redistributions of source code must retain the above copyright notice,
	   this list of conditions and the following disclaimer.

	2. Redistributions in binary form must reproduce the above copyright
	   notice, this list of conditions and the following disclaimer in the
	   documentation and/or other materials provided with the distribution.

	THIS SOFTWARE IS PROVIDED ``AS IS'' AND ANY EXPRESS OR IMPLIED WARRANTIES,
	INCLUDING, BUT NOT LIMITED TO, THE IMPLIED WARRANTIES OF MERCHANTABILITY
	AND FITNESS FOR A PARTICULAR PURPOSE ARE DISCLAIMED. IN NO EVENT SHALL THE
	AUTHOR BE LIABLE FOR ANY DIRECT, INDIRECT, INCIDENTAL, SPECIAL, EXEMPLARY,
	OR CONSEQUENTIAL DAMAGES (INCLUDING, BUT NOT LIMITED TO, PROCUREMENT OF
	SUBSTITUTE GOODS OR SERVICES; LOSS OF USE, DATA, OR PROFITS; OR BUSINESS
	INTERRUPTION) HOWEVER CAUSED AND ON ANY THEORY OF LIABILITY, WHETHER IN
	CONTRACT, STRICT LIABILITY, OR TORT (INCLUDING NEGLIGENCE OR OTHERWISE)
	ARISING IN ANY WAY OUT OF THE USE OF THIS SOFTWARE, EVEN IF ADVISED OF THE
	POSSIBILITY OF SUCH DAMAGE.
*/

require_once("guiconfig.inc");
require_once("ipsec.inc");
require_once("functions.inc");
require_once("captiveportal.inc");
require_once("filter.inc");
require_once("shaper.inc");
require_once("rrd.inc");
require_once("vpn.inc");
require_once("xmlparse_attr.inc");

$referer = (isset($_SERVER['HTTP_REFERER']) ? $_SERVER['HTTP_REFERER'] : '/interfaces.php');

// Get configured interface list
$ifdescrs = get_configured_interface_with_descr(false, true);

$if = "wan";
if ($_REQUEST['if'])
	$if = $_REQUEST['if'];

if (empty($ifdescrs[$if])) {
	header("Location: interfaces.php");
	exit;
}

define("CRON_MONTHLY_PATTERN", "0 0 1 * *");
define("CRON_WEEKLY_PATTERN", "0 0 * * 0");
define("CRON_DAILY_PATTERN", "0 0 * * *");
define("CRON_HOURLY_PATTERN", "0 * * * *");

if (!is_array($pconfig))
	$pconfig = array();

if (!is_array($config['ppps']['ppp']))
	$config['ppps']['ppp'] = array();

$a_ppps = &$config['ppps']['ppp'];

function remove_bad_chars($string) {
	return preg_replace('/[^a-z_0-9]/i','',$string);
}

if (!is_array($config['gateways']['gateway_item']))
	$config['gateways']['gateway_item'] = array();
$a_gateways = &$config['gateways']['gateway_item'];

$wancfg = &$config['interfaces'][$if];
$old_wancfg = $wancfg;
$old_wancfg['realif'] = get_real_interface($if);
$old_ppps = $a_ppps;
// Populate page descr if it does not exist.
if ($if == "wan" && !$wancfg['descr'])
	$wancfg['descr'] = "WAN";
else if ($if == "lan" && !$wancfg['descr'])
	$wancfg['descr'] = "LAN";

foreach ($a_ppps as $pppid => $ppp) {
	if ($wancfg['if'] == $ppp['if'])
		break;
}

$type_disabled = (substr($wancfg['if'], 0, 3) == 'gre') ? 'disabled="disabled"' : '';

if ($wancfg['if'] == $a_ppps[$pppid]['if']) {
	$pconfig['pppid'] = $pppid;
	$pconfig['ptpid'] = $a_ppps[$pppid]['ptpid'];
	$pconfig['port'] = $a_ppps[$pppid]['ports'];
	if ($a_ppps[$pppid]['type'] == "ppp") {
		$pconfig['username'] = $a_ppps[$pppid]['username'];
		$pconfig['password'] = base64_decode($a_ppps[$pppid]['password']);

		$pconfig['phone'] = $a_ppps[$pppid]['phone'];
		$pconfig['apn'] = $a_ppps[$pppid]['apn'];
	}
	else if ($a_ppps[$pppid]['type'] == "pppoe") {
		$pconfig['pppoe_username'] = $a_ppps[$pppid]['username'];
		$pconfig['pppoe_password'] = base64_decode($a_ppps[$pppid]['password']);
		$pconfig['provider'] = $a_ppps[$pppid]['provider'];
		$pconfig['pppoe_dialondemand'] = isset($a_ppps[$pppid]['ondemand']);
		$pconfig['pppoe_idletimeout'] = $a_ppps[$pppid]['idletimeout'];

		/* ================================================ */
		/* = force a connection reset at a specific time? = */
		/* ================================================ */

		if (isset($a_ppps[$pppid]['pppoe-reset-type'])) {
			$pconfig['pppoe-reset-type'] = $a_ppps[$pppid]['pppoe-reset-type'];
			$itemhash = getMPDCRONSettings($a_ppps[$pppid]['if']);
			if ($itemhash)
				$cronitem = $itemhash['ITEM'];
			if (isset($cronitem)) {
				$resetTime = "{$cronitem['minute']} {$cronitem['hour']} {$cronitem['mday']} {$cronitem['month']} {$cronitem['wday']}";
			} else {
				$resetTime = NULL;
			}
			//log_error("ResetTime:".$resetTime);
			if ($a_ppps[$pppid]['pppoe-reset-type'] == "custom") {
				if ($cronitem) {
					$pconfig['pppoe_pr_custom'] = true;
					$pconfig['pppoe_resetminute'] = $cronitem['minute'];
					$pconfig['pppoe_resethour'] = $cronitem['hour'];
					if ($cronitem['mday'] <> "*" && $cronitem['month'] <> "*")
						$pconfig['pppoe_resetdate'] = "{$cronitem['month']}/{$cronitem['mday']}/" . date("Y");
				}
			} else if ($a_ppps[$pppid]['pppoe-reset-type'] == "preset") {
				$pconfig['pppoe_pr_preset'] = true;
				switch ($resetTime) {
					case CRON_MONTHLY_PATTERN:
						$pconfig['pppoe_monthly'] = true;
						break;
					case CRON_WEEKLY_PATTERN:
						$pconfig['pppoe_weekly'] = true;
						break;
					case CRON_DAILY_PATTERN:
						$pconfig['pppoe_daily'] = true;
						break;
					case CRON_HOURLY_PATTERN:
						$pconfig['pppoe_hourly'] = true;
						break;
				}
			}
		}// End force pppoe reset at specific time
	}// End if type == pppoe
	else if ($a_ppps[$pppid]['type'] == "pptp" || $a_ppps[$pppid]['type'] == "l2tp"){
		$pconfig['pptp_username'] = $a_ppps[$pppid]['username'];
		$pconfig['pptp_password'] = base64_decode($a_ppps[$pppid]['password']);
		$pconfig['pptp_local'] = explode(",",$a_ppps[$pppid]['localip']);
		$pconfig['pptp_subnet'] = explode(",",$a_ppps[$pppid]['subnet']);
		$pconfig['pptp_remote'] = explode(",",$a_ppps[$pppid]['gateway']);
		$pconfig['pptp_dialondemand'] = isset($a_ppps[$pppid]['ondemand']);
		$pconfig['pptp_idletimeout'] = $a_ppps[$pppid]['timeout'];
	}
} else {
	$pconfig['ptpid'] = interfaces_ptpid_next();
	$pppid = count($a_ppps);
}
$pconfig['dhcphostname'] = $wancfg['dhcphostname'];
$pconfig['alias-address'] = $wancfg['alias-address'];
$pconfig['alias-subnet'] = $wancfg['alias-subnet'];
$pconfig['dhcprejectfrom'] = $wancfg['dhcprejectfrom'];

$pconfig['adv_dhcp_pt_timeout'] = $wancfg['adv_dhcp_pt_timeout'];
$pconfig['adv_dhcp_pt_retry'] = $wancfg['adv_dhcp_pt_retry'];
$pconfig['adv_dhcp_pt_select_timeout'] = $wancfg['adv_dhcp_pt_select_timeout'];
$pconfig['adv_dhcp_pt_reboot'] = $wancfg['adv_dhcp_pt_reboot'];
$pconfig['adv_dhcp_pt_backoff_cutoff'] = $wancfg['adv_dhcp_pt_backoff_cutoff'];
$pconfig['adv_dhcp_pt_initial_interval'] = $wancfg['adv_dhcp_pt_initial_interval'];

$pconfig['adv_dhcp_pt_values'] = $wancfg['adv_dhcp_pt_values'];

$pconfig['adv_dhcp_send_options'] = $wancfg['adv_dhcp_send_options'];
$pconfig['adv_dhcp_request_options'] = $wancfg['adv_dhcp_request_options'];
$pconfig['adv_dhcp_required_options'] = $wancfg['adv_dhcp_required_options'];
$pconfig['adv_dhcp_option_modifiers'] = $wancfg['adv_dhcp_option_modifiers'];

$pconfig['adv_dhcp_config_advanced'] = $wancfg['adv_dhcp_config_advanced'];
$pconfig['adv_dhcp_config_file_override'] = $wancfg['adv_dhcp_config_file_override'];
$pconfig['adv_dhcp_config_file_override_path'] = $wancfg['adv_dhcp_config_file_override_path'];

$pconfig['adv_dhcp6_interface_statement_send_options'] = $wancfg['adv_dhcp6_interface_statement_send_options'];
$pconfig['adv_dhcp6_interface_statement_request_options'] = $wancfg['adv_dhcp6_interface_statement_request_options'];
$pconfig['adv_dhcp6_interface_statement_information_only_enable'] = $wancfg['adv_dhcp6_interface_statement_information_only_enable'];
$pconfig['adv_dhcp6_interface_statement_script'] = $wancfg['adv_dhcp6_interface_statement_script'];

$pconfig['adv_dhcp6_id_assoc_statement_address_enable'] = $wancfg['adv_dhcp6_id_assoc_statement_address_enable'];
$pconfig['adv_dhcp6_id_assoc_statement_address'] = $wancfg['adv_dhcp6_id_assoc_statement_address'];
$pconfig['adv_dhcp6_id_assoc_statement_address_id'] = $wancfg['adv_dhcp6_id_assoc_statement_address_id'];
$pconfig['adv_dhcp6_id_assoc_statement_address_pltime'] = $wancfg['adv_dhcp6_id_assoc_statement_address_pltime'];
$pconfig['adv_dhcp6_id_assoc_statement_address_vltime'] = $wancfg['adv_dhcp6_id_assoc_statement_address_vltime'];

$pconfig['adv_dhcp6_id_assoc_statement_prefix_enable'] = $wancfg['adv_dhcp6_id_assoc_statement_prefix_enable'];
$pconfig['adv_dhcp6_id_assoc_statement_prefix'] = $wancfg['adv_dhcp6_id_assoc_statement_prefix'];
$pconfig['adv_dhcp6_id_assoc_statement_prefix_id'] = $wancfg['adv_dhcp6_id_assoc_statement_prefix_id'];
$pconfig['adv_dhcp6_id_assoc_statement_prefix_pltime'] = $wancfg['adv_dhcp6_id_assoc_statement_prefix_pltime'];
$pconfig['adv_dhcp6_id_assoc_statement_prefix_vltime'] = $wancfg['adv_dhcp6_id_assoc_statement_prefix_vltime'];

$pconfig['adv_dhcp6_prefix_interface_statement_sla_id'] = $wancfg['adv_dhcp6_prefix_interface_statement_sla_id'];
$pconfig['adv_dhcp6_prefix_interface_statement_sla_len'] = $wancfg['adv_dhcp6_prefix_interface_statement_sla_len'];

$pconfig['adv_dhcp6_authentication_statement_authname'] = $wancfg['adv_dhcp6_authentication_statement_authname'];
$pconfig['adv_dhcp6_authentication_statement_protocol'] = $wancfg['adv_dhcp6_authentication_statement_protocol'];
$pconfig['adv_dhcp6_authentication_statement_algorithm'] = $wancfg['adv_dhcp6_authentication_statement_algorithm'];
$pconfig['adv_dhcp6_authentication_statement_rdm'] = $wancfg['adv_dhcp6_authentication_statement_rdm'];

$pconfig['adv_dhcp6_key_info_statement_keyname'] = $wancfg['adv_dhcp6_key_info_statement_keyname'];
$pconfig['adv_dhcp6_key_info_statement_realm'] = $wancfg['adv_dhcp6_key_info_statement_realm'];
$pconfig['adv_dhcp6_key_info_statement_keyid'] = $wancfg['adv_dhcp6_key_info_statement_keyid'];
$pconfig['adv_dhcp6_key_info_statement_secret'] = $wancfg['adv_dhcp6_key_info_statement_secret'];
$pconfig['adv_dhcp6_key_info_statement_expire'] = $wancfg['adv_dhcp6_key_info_statement_expire'];

$pconfig['adv_dhcp6_config_advanced'] = $wancfg['adv_dhcp6_config_advanced'];
$pconfig['adv_dhcp6_config_file_override'] = $wancfg['adv_dhcp6_config_file_override'];
$pconfig['adv_dhcp6_config_file_override_path'] = $wancfg['adv_dhcp6_config_file_override_path'];

$pconfig['dhcp_plus'] = isset($wancfg['dhcp_plus']);
$pconfig['descr'] = remove_bad_chars($wancfg['descr']);
$pconfig['enable'] = isset($wancfg['enable']);

if (is_array($config['aliases']['alias'])) {
	foreach($config['aliases']['alias'] as $alias) {
		if($alias['name'] == $wancfg['descr']) {
			$input_errors[] = sprintf(gettext("Sorry, an alias with the name %s already exists."),$wancfg['descr']);
		}
	}
}

switch($wancfg['ipaddr']) {
	case "dhcp":
		$pconfig['type'] = "dhcp";
		break;
	case "pppoe":
	case "pptp":
	case "l2tp":
	case "ppp":
		$pconfig['type'] = $wancfg['ipaddr'];
		break;
	default:
		if(is_ipaddrv4($wancfg['ipaddr'])) {
			$pconfig['type'] = "staticv4";
			$pconfig['ipaddr'] = $wancfg['ipaddr'];
			$pconfig['subnet'] = $wancfg['subnet'];
			$pconfig['gateway'] = $wancfg['gateway'];
		} else
			$pconfig['type'] = "none";
		break;
}

switch($wancfg['ipaddrv6']) {
	case "slaac":
		$pconfig['type6'] = "slaac";
		break;
	case "dhcp6":
		$pconfig['dhcp6-duid'] = $wancfg['dhcp6-duid'];
		if(!isset($wancfg['dhcp6-ia-pd-len']))
			$wancfg['dhcp6-ia-pd-len'] = "none";
		$pconfig['dhcp6-ia-pd-len'] = $wancfg['dhcp6-ia-pd-len'];
		$pconfig['dhcp6-ia-pd-send-hint'] = isset($wancfg['dhcp6-ia-pd-send-hint']);
		$pconfig['type6'] = "dhcp6";
		$pconfig['dhcp6prefixonly'] = isset($wancfg['dhcp6prefixonly']);
		$pconfig['dhcp6usev4iface'] = isset($wancfg['dhcp6usev4iface']);
		break;
	case "6to4":
		$pconfig['type6'] = "6to4";
		break;
	case "track6":
		$pconfig['type6'] = "track6";
		$pconfig['track6-interface'] = $wancfg['track6-interface'];
		if ($wancfg['track6-prefix-id'] == "")
			$pconfig['track6-prefix-id'] = 0;
		else
			$pconfig['track6-prefix-id'] = $wancfg['track6-prefix-id'];
		$pconfig['track6-prefix-id--hex'] = sprintf("%x", $pconfig['track6-prefix-id']);
		break;
	case "6rd":
		$pconfig['prefix-6rd'] = $wancfg['prefix-6rd'];
		if($wancfg['prefix-6rd-v4plen'] == "")
			$wancfg['prefix-6rd-v4plen'] = "0";
		$pconfig['prefix-6rd-v4plen'] = $wancfg['prefix-6rd-v4plen'];
		$pconfig['type6'] = "6rd";
		$pconfig['gateway-6rd'] = $wancfg['gateway-6rd'];
		break;
	default:
		if(is_ipaddrv6($wancfg['ipaddrv6'])) {
			$pconfig['type6'] = "staticv6";
			$pconfig['ipaddrv6'] = $wancfg['ipaddrv6'];
			$pconfig['subnetv6'] = $wancfg['subnetv6'];
			$pconfig['gatewayv6'] = $wancfg['gatewayv6'];
		} else
			$pconfig['type6'] = "none";
		break;
}

// print_r($pconfig);

$pconfig['blockpriv'] = isset($wancfg['blockpriv']);
$pconfig['blockbogons'] = isset($wancfg['blockbogons']);
$pconfig['spoofmac'] = $wancfg['spoofmac'];
$pconfig['mtu'] = $wancfg['mtu'];
$pconfig['mss'] = $wancfg['mss'];

/* Wireless interface? */
if (isset($wancfg['wireless'])) {
	/* Sync first to be sure it displays the actual settings that will be used */
	interface_sync_wireless_clones($wancfg, false);
	/* Get wireless modes */
	$wlanif = get_real_interface($if);
	if (!does_interface_exist($wlanif))
		interface_wireless_clone($wlanif, $wancfg);
	$wlanbaseif = interface_get_wireless_base($wancfg['if']);
	preg_match("/^(.*?)([0-9]*)$/", $wlanbaseif, $wlanbaseif_split);
	$wl_modes = get_wireless_modes($if);
	$wl_chaninfo = get_wireless_channel_info($if);
	$wl_sysctl_prefix = 'dev.' . $wlanbaseif_split[1] . '.' . $wlanbaseif_split[2];
	$wl_sysctl = get_sysctl(array("{$wl_sysctl_prefix}.diversity", "{$wl_sysctl_prefix}.txantenna", "{$wl_sysctl_prefix}.rxantenna",
				      "{$wl_sysctl_prefix}.slottime", "{$wl_sysctl_prefix}.acktimeout", "{$wl_sysctl_prefix}.ctstimeout"));
	$wl_regdomain_xml_attr = array();
	$wl_regdomain_xml = parse_xml_regdomain($wl_regdomain_xml_attr);
	$wl_regdomains = &$wl_regdomain_xml['regulatory-domains']['rd'];
	$wl_regdomains_attr = &$wl_regdomain_xml_attr['regulatory-domains']['rd'];
	$wl_countries = &$wl_regdomain_xml['country-codes']['country'];
	$wl_countries_attr = &$wl_regdomain_xml_attr['country-codes']['country'];
	$pconfig['persistcommonwireless'] = isset($config['wireless']['interfaces'][$wlanbaseif]);
	$pconfig['standard'] = $wancfg['wireless']['standard'];
	$pconfig['mode'] = $wancfg['wireless']['mode'];
	$pconfig['protmode'] = $wancfg['wireless']['protmode'];
	$pconfig['ssid'] = $wancfg['wireless']['ssid'];
	$pconfig['channel'] = $wancfg['wireless']['channel'];
	$pconfig['txpower'] = $wancfg['wireless']['txpower'];
	$pconfig['diversity'] = $wancfg['wireless']['diversity'];
	$pconfig['txantenna'] = $wancfg['wireless']['txantenna'];
	$pconfig['rxantenna'] = $wancfg['wireless']['rxantenna'];
	$pconfig['distance'] = $wancfg['wireless']['distance'];
	$pconfig['regdomain'] = $wancfg['wireless']['regdomain'];
	$pconfig['regcountry'] = $wancfg['wireless']['regcountry'];
	$pconfig['reglocation'] = $wancfg['wireless']['reglocation'];
	$pconfig['wme_enable'] = isset($wancfg['wireless']['wme']['enable']);
	if (isset($wancfg['wireless']['puren']['enable']))
		$pconfig['puremode'] = '11n';
	else if (isset($wancfg['wireless']['pureg']['enable']))
		$pconfig['puremode'] = '11g';
	else
		$pconfig['puremode'] = 'any';
	$pconfig['apbridge_enable'] = isset($wancfg['wireless']['apbridge']['enable']);
	$pconfig['authmode'] = $wancfg['wireless']['authmode'];
	$pconfig['hidessid_enable'] = isset($wancfg['wireless']['hidessid']['enable']);
	$pconfig['auth_server_addr'] = $wancfg['wireless']['auth_server_addr'];
	$pconfig['auth_server_port'] = $wancfg['wireless']['auth_server_port'];
	$pconfig['auth_server_shared_secret'] = $wancfg['wireless']['auth_server_shared_secret'];
	$pconfig['auth_server_addr2'] = $wancfg['wireless']['auth_server_addr2'];
	$pconfig['auth_server_port2'] = $wancfg['wireless']['auth_server_port2'];
	$pconfig['auth_server_shared_secret2'] = $wancfg['wireless']['auth_server_shared_secret2'];
	if (is_array($wancfg['wireless']['wpa'])) {
		$pconfig['debug_mode'] = $wancfg['wireless']['wpa']['debug_mode'];
		$pconfig['macaddr_acl'] = $wancfg['wireless']['wpa']['macaddr_acl'];
		$pconfig['mac_acl_enable'] = isset($wancfg['wireless']['wpa']['mac_acl_enable']);
		$pconfig['auth_algs'] = $wancfg['wireless']['wpa']['auth_algs'];
		$pconfig['wpa_mode'] = $wancfg['wireless']['wpa']['wpa_mode'];
		$pconfig['wpa_key_mgmt'] = $wancfg['wireless']['wpa']['wpa_key_mgmt'];
		$pconfig['wpa_pairwise'] = $wancfg['wireless']['wpa']['wpa_pairwise'];
		$pconfig['wpa_group_rekey'] = $wancfg['wireless']['wpa']['wpa_group_rekey'];
		$pconfig['wpa_gmk_rekey'] = $wancfg['wireless']['wpa']['wpa_gmk_rekey'];
		$pconfig['wpa_strict_rekey'] = isset($wancfg['wireless']['wpa']['wpa_strict_rekey']);
		$pconfig['passphrase'] = $wancfg['wireless']['wpa']['passphrase'];
		$pconfig['ieee8021x'] = isset($wancfg['wireless']['wpa']['ieee8021x']['enable']);
		$pconfig['rsn_preauth'] = isset($wancfg['wireless']['wpa']['rsn_preauth']);
		$pconfig['ext_wpa_sw'] = $wancfg['wireless']['wpa']['ext_wpa_sw'];
		$pconfig['wpa_enable'] = isset($wancfg['wireless']['wpa']['enable']);
	}
	$pconfig['wep_enable'] = isset($wancfg['wireless']['wep']['enable']);
	$pconfig['mac_acl'] = $wancfg['wireless']['mac_acl'];
	if (is_array($wancfg['wireless']['wep']) && is_array($wancfg['wireless']['wep']['key'])) {
		$i = 1;
		foreach ($wancfg['wireless']['wep']['key'] as $wepkey) {
			$pconfig['key' . $i] = $wepkey['value'];
			if (isset($wepkey['txkey']))
				$pconfig['txkey'] = $i;
			$i++;
		}
		if (!isset($wepkey['txkey']))
			$pconfig['txkey'] = 1;
	}
}

$ipv6_delegation_length = calculate_ipv6_delegation_length($pconfig['track6-interface']);
$ipv6_num_prefix_ids = pow(2, $ipv6_delegation_length);

if ($_POST['apply']) {
	unset($input_errors);
	if (!is_subsystem_dirty('interfaces')) {
		$intput_errors[] = gettext("You have already applied your settings!");
<<<<<<< HEAD
	else {
=======
	} else {
		unlink_if_exists('/tmp/config.cache');
>>>>>>> e8b42bb6
		clear_subsystem_dirty('interfaces');

		if (file_exists('/tmp/.interfaces.apply')) {
			$toapplylist = unserialize(file_get_contents('/tmp/.interfaces.apply'));
			foreach ($toapplylist as $ifapply => $ifcfgo) {
				if (isset($config['interfaces'][$ifapply]['enable'])) {
					interface_bring_down($ifapply, false, $ifcfgo);
					interface_configure($ifapply, true);
				} else
					interface_bring_down($ifapply, true, $ifcfgo);
			}
		}
		/* restart snmp so that it binds to correct address */
		services_snmpd_configure();

		/* sync filter configuration */
		setup_gateways_monitor();

		clear_subsystem_dirty('interfaces');

		filter_configure();

		enable_rrd_graphing();

		if (is_subsystem_dirty('staticroutes') && (system_routing_configure() == 0))
			clear_subsystem_dirty('staticroutes');
	}
	@unlink('/tmp/.interfaces.apply');
	header("Location: interfaces.php?if={$if}");
	exit;
} else if ($_POST && $_POST['enable'] != "yes") {
	unset($wancfg['enable']);
	if (isset($wancfg['wireless']))
		interface_sync_wireless_clones($wancfg, false);
	write_config("Interface {$_POST['descr']}({$if}) is now disabled.");
	mark_subsystem_dirty('interfaces');
	if (file_exists('/tmp/.interfaces.apply')) {
		$toapplylist = unserialize(file_get_contents('/tmp/.interfaces.apply'));
	} else {
		$toapplylist = array();
	}
	$toapplylist[$if]['ifcfg'] = $wancfg;
	$toapplylist[$if]['ppps'] = $a_ppps;
	/* we need to be able remove IP aliases for IPv6 */
	file_put_contents('/tmp/.interfaces.apply', serialize($toapplylist));
	header("Location: interfaces.php?if={$if}");
	exit;
} else if ($_POST) {

	unset($input_errors);
	$pconfig = $_POST;

	if (isset($_POST['track6-interface'])) {
		$ipv6_delegation_length = calculate_ipv6_delegation_length($_POST['track6-interface']);
		$ipv6_num_prefix_ids = pow(2, $ipv6_delegation_length);
	}

	if (is_numeric("0x" . $_POST['track6-prefix-id--hex']))
		$pconfig['track6-prefix-id'] = intval($_POST['track6-prefix-id--hex'], 16);
	else
		$pconfig['track6-prefix-id'] = 0;

	/* filter out spaces from descriptions  */
	$_POST['descr'] = remove_bad_chars($_POST['descr']);

	/* okay first of all, cause we are just hiding the PPPoE HTML
	 * fields releated to PPPoE resets, we are going to unset $_POST
	 * vars, if the reset feature should not be used. Otherwise the
	 * data validation procedure below, may trigger a false error
	 * message.
	 */
	if (empty($_POST['pppoe-reset-type'])) {
		unset($_POST['pppoe_pr_type']);
		unset($_POST['pppoe_resethour']);
		unset($_POST['pppoe_resetminute']);
		unset($_POST['pppoe_resetdate']);
		unset($_POST['pppoe_pr_preset_val']);
	}
	/* description unique? */
	foreach ($ifdescrs as $ifent => $ifdescr) {
		if ($if != $ifent && $ifdescr == $_POST['descr']) {
			$input_errors[] = gettext("An interface with the specified description already exists.");
			break;
		}
	}
	/* input validation */
	if (isset($config['dhcpd']) && isset($config['dhcpd'][$if]['enable']) && (! preg_match("/^staticv4/", $_POST['type'])))
		$input_errors[] = gettext("The DHCP Server is active on this interface and it can be used only with a static IP configuration. Please disable the DHCP Server service on this interface first, then change the interface configuration.");
	if (isset($config['dhcpdv6']) && isset($config['dhcpdv6'][$if]['enable']) && (! preg_match("/^staticv6/", $_POST['type6'])))
		$input_errors[] = gettext("The DHCP6 Server is active on this interface and it can be used only with a static IPv6 configuration. Please disable the DHCPv6 Server service on this interface first, then change the interface configuration.");

	switch(strtolower($_POST['type'])) {
		case "staticv4":
			$reqdfields = explode(" ", "ipaddr subnet gateway");
			$reqdfieldsn = array(gettext("IPv4 address"),gettext("Subnet bit count"),gettext("Gateway"));
			do_input_validation($_POST, $reqdfields, $reqdfieldsn, $input_errors);
			break;
		case "none":
			if(is_array($config['virtualip']['vip'])) {
				foreach ($config['virtualip']['vip'] as $vip) {
					if (is_ipaddrv4($vip['subnet']) && $vip['interface'] == $if)
						$input_errors[] = gettext("This interface is referenced by IPv4 VIPs. Please delete those before setting the interface to 'none' configuration.");
				}
			}
		case "dhcp":
			if (in_array($wancfg['ipaddr'], array("ppp", "pppoe", "pptp", "l2tp")))
				$input_errors[] = sprintf(gettext("You have to reassign the interface to be able to configure as %s."),$_POST['type']);
			break;
		case "ppp":
			$reqdfields = explode(" ", "port phone");
			$reqdfieldsn = array(gettext("Modem Port"),gettext("Phone Number"));
			do_input_validation($_POST, $reqdfields, $reqdfieldsn, $input_errors);
			break;
		case "pppoe":
			if ($_POST['pppoe_dialondemand']) {
				$reqdfields = explode(" ", "pppoe_username pppoe_password pppoe_dialondemand pppoe_idletimeout");
				$reqdfieldsn = array(gettext("PPPoE username"),gettext("PPPoE password"),gettext("Dial on demand"),gettext("Idle timeout value"));
			} else {
				$reqdfields = explode(" ", "pppoe_username pppoe_password");
				$reqdfieldsn = array(gettext("PPPoE username"),gettext("PPPoE password"));
			}
			do_input_validation($_POST, $reqdfields, $reqdfieldsn, $input_errors);
			break;
		case "pptp":
			if ($_POST['pptp_dialondemand']) {
				$reqdfields = explode(" ", "pptp_username pptp_password pptp_local pptp_subnet pptp_remote pptp_dialondemand pptp_idletimeout");
				$reqdfieldsn = array(gettext("PPTP username"),gettext("PPTP password"),gettext("PPTP local IP address"),gettext("PPTP subnet"),gettext("PPTP remote IP address"),gettext("Dial on demand"),gettext("Idle timeout value"));
			} else {
				$reqdfields = explode(" ", "pptp_username pptp_password pptp_local pptp_subnet pptp_remote");
				$reqdfieldsn = array(gettext("PPTP username"),gettext("PPTP password"),gettext("PPTP local IP address"),gettext("PPTP subnet"),gettext("PPTP remote IP address"));
			}
			do_input_validation($_POST, $reqdfields, $reqdfieldsn, $input_errors);
			break;
		case "l2tp":
			if ($_POST['pptp_dialondemand']) {
				$reqdfields = explode(" ", "pptp_username pptp_password pptp_remote pptp_dialondemand pptp_idletimeout");
				$reqdfieldsn = array(gettext("L2TP username"),gettext("L2TP password"),gettext("L2TP remote IP address"),gettext("Dial on demand"),gettext("Idle timeout value"));
			} else {
				$reqdfields = explode(" ", "pptp_username pptp_password pptp_remote");
				$reqdfieldsn = array(gettext("L2TP username"),gettext("L2TP password"),gettext("L2TP remote IP address"));
			}
			do_input_validation($_POST, $reqdfields, $reqdfieldsn, $input_errors);
			break;
	}
	switch(strtolower($_POST['type6'])) {
		case "staticv6":
			$reqdfields = explode(" ", "ipaddrv6 subnetv6 gatewayv6");
			$reqdfieldsn = array(gettext("IPv6 address"),gettext("Subnet bit count"),gettext("Gateway"));
			do_input_validation($_POST, $reqdfields, $reqdfieldsn, $input_errors);
			break;
		case "none":
			if(is_array($config['virtualip']['vip'])) {
				foreach ($config['virtualip']['vip'] as $vip) {
					if (is_ipaddrv6($vip['subnet']) && $vip['interface'] == $if)
						$input_errors[] = gettext("This interface is referenced by IPv6 VIPs. Please delete those before setting the interface to 'none' configuration.");
				}
			}
		case "dhcp6":
			if (in_array($wancfg['ipaddrv6'], array()))
				$input_errors[] = sprintf(gettext("You have to reassign the interface to be able to configure as %s."),$_POST['type6']);
			break;
		case "6rd":
			foreach ($ifdescrs as $ifent => $ifdescr) {
				if ($if != $ifent && ($config[interfaces][$ifent]['ipaddrv6'] == $_POST['type6'])) {
					if ($config[interfaces][$ifent]['prefix-6rd'] == $_POST['prefix-6rd']) {
						$input_errors[] = gettext("You can only have one interface configured in 6rd with same prefix.");
						break;
					}
				}
			}
			if (in_array($wancfg['ipaddrv6'], array()))
				$input_errors[] = sprintf(gettext("You have to reassign the interface to be able to configure as %s."),$_POST['type6']);
			break;
		case "6to4":
			foreach ($ifdescrs as $ifent => $ifdescr) {
				if ($if != $ifent && ($config[interfaces][$ifent]['ipaddrv6'] == $_POST['type6'])) {
					$input_errors[] = sprintf(gettext("You can only have one interface configured as 6to4."),$_POST['type6']);
					break;
				}
			}
			if (in_array($wancfg['ipaddrv6'], array()))
				$input_errors[] = sprintf(gettext("You have to reassign the interface to be able to configure as %s."),$_POST['type6']);
			break;
		case "track6":
			/* needs to check if $track6-prefix-id is used on another interface */
			if (in_array($wancfg['ipaddrv6'], array()))
				$input_errors[] = sprintf(gettext("You have to reassign the interface to be able to configure as %s."),$_POST['type6']);

			if ($_POST['track6-prefix-id--hex'] != "" && !is_numeric("0x" . $_POST['track6-prefix-id--hex'])) {
				$input_errors[] = gettext("You must enter a valid hexadecimal number for the IPv6 prefix ID.");
			} else {
				$track6_prefix_id = intval($_POST['track6-prefix-id--hex'], 16);
				if ($track6_prefix_id < 0 || $track6_prefix_id >= $ipv6_num_prefix_ids) {
					$input_errors[] = gettext("You specified an IPv6 prefix ID that is out of range.");
				}
			}
			break;
	}


	/* normalize MAC addresses - lowercase and convert Windows-ized hyphenated MACs to colon delimited */
	$staticroutes = get_staticroutes(true);
	$_POST['spoofmac'] = strtolower(str_replace("-", ":", $_POST['spoofmac']));
	if ($_POST['ipaddr']) {
		if (!is_ipaddrv4($_POST['ipaddr']))
			$input_errors[] = gettext("A valid IPv4 address must be specified.");
		else {
			if (is_ipaddr_configured($_POST['ipaddr'], $if, true))
				$input_errors[] = gettext("This IPv4 address is being used by another interface or VIP.");

			/* Do not accept network or broadcast address, except if subnet is 31 or 32 */
			if ($_POST['subnet'] < 31) {
				if ($_POST['ipaddr'] == gen_subnet($_POST['ipaddr'], $_POST['subnet']))
					$input_errors[] = gettext("This IPv4 address is the network address and cannot be used");
				else if ($_POST['ipaddr'] == gen_subnet_max($_POST['ipaddr'], $_POST['subnet']))
					$input_errors[] = gettext("This IPv4 address is the broadcast address and cannot be used");
			}

			foreach ($staticroutes as $route_subnet) {
				list($network, $subnet) = explode("/", $route_subnet);
				if ($_POST['subnet'] == $subnet && $network == gen_subnet($_POST['ipaddr'], $_POST['subnet'])) {
					$input_errors[] = gettext("This IPv4 address conflicts with a Static Route.");
					break;
				}
				unset($network, $subnet);
			}
		}
	}
	if ($_POST['ipaddrv6']) {
		if (!is_ipaddrv6($_POST['ipaddrv6']))
			$input_errors[] = gettext("A valid IPv6 address must be specified.");
		else {
			if (is_ipaddr_configured($_POST['ipaddrv6'], $if, true))
				$input_errors[] = gettext("This IPv6 address is being used by another interface or VIP.");

			foreach ($staticroutes as $route_subnet) {
				list($network, $subnet) = explode("/", $route_subnet);
				if ($_POST['subnetv6'] == $subnet && $network == gen_subnetv6($_POST['ipaddrv6'], $_POST['subnetv6'])) {
					$input_errors[] = gettext("This IPv6 address conflicts with a Static Route.");
					break;
				}
				unset($network, $subnet);
			}
		}
	}
	if (($_POST['subnet'] && !is_numeric($_POST['subnet'])))
		$input_errors[] = gettext("A valid subnet bit count must be specified.");
	if (($_POST['subnetv6'] && !is_numeric($_POST['subnetv6'])))
		$input_errors[] = gettext("A valid subnet bit count must be specified.");
	if (($_POST['alias-address'] && !is_ipaddrv4($_POST['alias-address'])))
		$input_errors[] = gettext("A valid alias IP address must be specified.");
	if (($_POST['alias-subnet'] && !is_numeric($_POST['alias-subnet'])))
		$input_errors[] = gettext("A valid alias subnet bit count must be specified.");
	if ($_POST['dhcprejectfrom'] && !is_ipaddrv4($_POST['dhcprejectfrom']))
		$input_errors[] = gettext("A valid alias IP address must be specified to reject DHCP Leases from.");
	if (($_POST['gateway'] != "none") || ($_POST['gatewayv6'] != "none")) {
		$match = false;
		foreach($a_gateways as $gateway) {
			if(in_array($_POST['gateway'], $gateway)) {
				$match = true;
			}
		}
		foreach($a_gateways as $gateway) {
			if(in_array($_POST['gatewayv6'], $gateway)) {
				$match = true;
			}
		}
		if(!$match) {
			$input_errors[] = gettext("A valid gateway must be specified.");
		}
	}
	if (($_POST['provider'] && !is_domain($_POST['provider'])))
		$input_errors[] = gettext("The service name contains invalid characters.");
	if (($_POST['pppoe_idletimeout'] != "") && !is_numericint($_POST['pppoe_idletimeout']))
		$input_errors[] = gettext("The idle timeout value must be an integer.");
	if ($_POST['pppoe_resethour'] <> "" && !is_numericint($_POST['pppoe_resethour']) &&
		$_POST['pppoe_resethour'] >= 0 && $_POST['pppoe_resethour'] <=23)
			$input_errors[] = gettext("A valid PPPoE reset hour must be specified (0-23).");
	if ($_POST['pppoe_resetminute'] <> "" && !is_numericint($_POST['pppoe_resetminute']) &&
		$_POST['pppoe_resetminute'] >= 0 && $_POST['pppoe_resetminute'] <=59)
			$input_errors[] = gettext("A valid PPPoE reset minute must be specified (0-59).");
	if ($_POST['pppoe_resetdate'] <> "" && !is_numeric(str_replace("/", "", $_POST['pppoe_resetdate'])))
		$input_errors[] = gettext("A valid PPPoE reset date must be specified (mm/dd/yyyy).");
	if (($_POST['pptp_local'] && !is_ipaddrv4($_POST['pptp_local'])))
		$input_errors[] = gettext("A valid PPTP local IP address must be specified.");
	if (($_POST['pptp_subnet'] && !is_numeric($_POST['pptp_subnet'])))
		$input_errors[] = gettext("A valid PPTP subnet bit count must be specified.");
	if (($_POST['pptp_remote'] && !is_ipaddrv4($_POST['pptp_remote']) && !is_hostname($_POST['gateway'][$iface])))
		$input_errors[] = gettext("A valid PPTP remote IP address must be specified.");
	if (($_POST['pptp_idletimeout'] != "") && !is_numericint($_POST['pptp_idletimeout']))
		$input_errors[] = gettext("The idle timeout value must be an integer.");
	if (($_POST['spoofmac'] && !is_macaddr($_POST['spoofmac'])))
		$input_errors[] = gettext("A valid MAC address must be specified.");
	if ($_POST['mtu']) {
		if ($_POST['mtu'] < 576 || $_POST['mtu'] > 9000)
			$input_errors[] = gettext("The MTU must be greater than 576 bytes and less than 9000.");

		if (stristr($wancfg['if'], "_vlan")) {
			$realhwif_array = get_parent_interface($wancfg['if']);
			// Need code to handle MLPPP if we ever use $realhwif for MLPPP handling
			$parent_realhwif = $realhwif_array[0];
			$parent_if = convert_real_interface_to_friendly_interface_name($parent_realhwif);
			if (!empty($parent_if) && !empty($config['interfaces'][$parent_if]['mtu'])) {
				if ($_POST['mtu'] > intval($config['interfaces'][$parent_if]['mtu']))
					$input_errors[] = gettext("MTU of a vlan should not be bigger than parent interface.");
			}
		} else {
			foreach ($config['interfaces'] as $idx => $ifdata) {
				if (($idx == $if) || !preg_match('/_vlan[0-9]/', $ifdata['if']))
					continue;

				$realhwif_array = get_parent_interface($ifdata['if']);
				// Need code to handle MLPPP if we ever use $realhwif for MLPPP handling
				$parent_realhwif = $realhwif_array[0];

				if ($parent_realhwif != $wancfg['if'])
					continue;

				if (isset($ifdata['mtu']) && $ifdata['mtu'] > $_POST['mtu'])
					$input_errors[] = sprintf(gettext("Interface %s (VLAN) has MTU set to a bigger value"), $ifdata['descr']);
			}
		}
	}
	if ($_POST['mss'] && ($_POST['mss'] < 576))
		$input_errors[] = gettext("The MSS must be greater than 576 bytes.");
	/* Wireless interface? */
	if (isset($wancfg['wireless'])) {
		$reqdfields = array("mode");
		$reqdfieldsn = array(gettext("Mode"));
		if ($_POST['mode'] == 'hostap') {
			$reqdfields[] = "ssid";
			$reqdfieldsn[] = gettext("SSID");
		}
		do_input_validation($_POST, $reqdfields, $reqdfieldsn, $input_errors);
		check_wireless_mode();
		/* loop through keys and enforce size */
		for ($i = 1; $i <= 4; $i++) {
			if ($_POST['key' . $i]) {
				/* 64 bit */
				if (strlen($_POST['key' . $i]) == 5)
					continue;
				if (strlen($_POST['key' . $i]) == 10) {
					/* hex key */
					if (stristr($_POST['key' . $i], "0x") == false) {
						$_POST['key' . $i] = "0x" . $_POST['key' . $i];
					}
					continue;
				}
				if (strlen($_POST['key' . $i]) == 12) {
					/* hex key */
					if(stristr($_POST['key' . $i], "0x") == false) {
					$_POST['key' . $i] = "0x" . $_POST['key' . $i];
					}
					continue;
				}
				/* 128 bit */
				if (strlen($_POST['key' . $i]) == 13)
					continue;
				if (strlen($_POST['key' . $i]) == 26) {
					/* hex key */
					if (stristr($_POST['key' . $i], "0x") == false)
						$_POST['key' . $i] = "0x" . $_POST['key' . $i];
					continue;
				}
				if(strlen($_POST['key' . $i]) == 28)
					continue;
				$input_errors[] =  gettext("Invalid WEP key size.   Sizes should be 40 (64) bit keys or 104 (128) bit.");
				break;
			}
		}

		if ($_POST['passphrase']) {
			$passlen = strlen($_POST['passphrase']);
			if ($passlen < 8 || $passlen > 63)
				$input_errors[] = gettext("The length of the passphrase should be between 8 and 63 characters.");
		}
	}
	if (!$input_errors) {
		if ($wancfg['ipaddr'] != $_POST['type']) {
			if (in_array($wancfg['ipaddr'], array("ppp", "pppoe", "pptp", "l2tp"))) {
				$wancfg['if'] = $a_ppps[$pppid]['ports'];
				unset($a_ppps[$pppid]);
			} else if ($wancfg['ipaddr'] == "dhcp") {
				kill_dhclient_process($wancfg['if']);
			}
			if ($wancfg['ipaddrv6'] == "dhcp6") {
				$pid = find_dhcp6c_process($wancfg['if']);
				if($pid)
					posix_kill($pid, SIGTERM);
			}
		}
		$ppp = array();
		if ($wancfg['ipaddr'] != "ppp")
			unset($wancfg['ipaddr']);
		if ($wancfg['ipaddrv6'] != "ppp")
			unset($wancfg['ipaddrv6']);
		unset($wancfg['subnet']);
		unset($wancfg['gateway']);
		unset($wancfg['subnetv6']);
		unset($wancfg['gatewayv6']);
		unset($wancfg['dhcphostname']);
		unset($wancfg['dhcprejectfrom']);
		unset($wancfg['dhcp6-duid']);
		unset($wancfg['dhcp6-ia-pd-len']);
		unset($wancfg['dhcp6-ia-pd-send-hint']);
		unset($wancfg['dhcp6prefixonly']);
		unset($wancfg['dhcp6usev4iface']);
		unset($wancfg['track6-interface']);
		unset($wancfg['track6-prefix-id']);
		unset($wancfg['prefix-6rd']);
		unset($wancfg['prefix-6rd-v4plen']);
		unset($wancfg['gateway-6rd']);

		unset($wancfg['adv_dhcp_pt_timeout']);
		unset($wancfg['adv_dhcp_pt_retry']);
		unset($wancfg['adv_dhcp_pt_select_timeout']);
		unset($wancfg['adv_dhcp_pt_reboot']);
		unset($wancfg['adv_dhcp_pt_backoff_cutoff']);
		unset($wancfg['adv_dhcp_pt_initial_interval']);

		unset($wancfg['adv_dhcp_pt_values']);

		unset($wancfg['adv_dhcp_send_options']);
		unset($wancfg['adv_dhcp_request_options']);
		unset($wancfg['adv_dhcp_required_options']);
		unset($wancfg['adv_dhcp_option_modifiers']);

		unset($wancfg['adv_dhcp_config_advanced']);
		unset($wancfg['adv_dhcp_config_file_override']);
		unset($wancfg['adv_dhcp_config_file_override_path']);

		unset($wancfg['adv_dhcp6_interface_statement_send_options']);
		unset($wancfg['adv_dhcp6_interface_statement_request_options']);
		unset($wancfg['adv_dhcp6_interface_statement_information_only_enable']);
		unset($wancfg['adv_dhcp6_interface_statement_script']);

		unset($wancfg['adv_dhcp6_id_assoc_statement_address_enable']);
		unset($wancfg['adv_dhcp6_id_assoc_statement_address']);
		unset($wancfg['adv_dhcp6_id_assoc_statement_address_id']);
		unset($wancfg['adv_dhcp6_id_assoc_statement_address_pltime']);
		unset($wancfg['adv_dhcp6_id_assoc_statement_address_vltime']);

		unset($wancfg['adv_dhcp6_id_assoc_statement_prefix_enable']);
		unset($wancfg['adv_dhcp6_id_assoc_statement_prefix']);
		unset($wancfg['adv_dhcp6_id_assoc_statement_prefix_id']);
		unset($wancfg['adv_dhcp6_id_assoc_statement_prefix_pltime']);
		unset($wancfg['adv_dhcp6_id_assoc_statement_prefix_vltime']);

		unset($wancfg['adv_dhcp6_prefix_interface_statement_sla_id']);
		unset($wancfg['adv_dhcp6_prefix_interface_statement_sla_len']);

		unset($wancfg['adv_dhcp6_authentication_statement_authname']);
		unset($wancfg['adv_dhcp6_authentication_statement_protocol']);
		unset($wancfg['adv_dhcp6_authentication_statement_algorithm']);
		unset($wancfg['adv_dhcp6_authentication_statement_rdm']);

		unset($wancfg['adv_dhcp6_key_info_statement_keyname']);
		unset($wancfg['adv_dhcp6_key_info_statement_realm']);
		unset($wancfg['adv_dhcp6_key_info_statement_keyid']);
		unset($wancfg['adv_dhcp6_key_info_statement_secret']);
		unset($wancfg['adv_dhcp6_key_info_statement_expire']);

		unset($wancfg['adv_dhcp6_config_advanced']);
		unset($wancfg['adv_dhcp6_config_file_override']);
		unset($wancfg['adv_dhcp6_config_file_override_path']);

		unset($wancfg['pppoe_password']);
		unset($wancfg['pptp_username']);
		unset($wancfg['pptp_password']);
		unset($wancfg['provider']);
		unset($wancfg['ondemand']);
		unset($wancfg['timeout']);
		if (empty($wancfg['pppoe']['pppoe-reset-type']))
			unset($wancfg['pppoe']['pppoe-reset-type']);
		unset($wancfg['local']);

		unset($wancfg['remote']);
		unset($a_ppps[$pppid]['apn']);
		unset($a_ppps[$pppid]['phone']);
		unset($a_ppps[$pppid]['localip']);
		unset($a_ppps[$pppid]['subnet']);
		unset($a_ppps[$pppid]['gateway']);
		unset($a_ppps[$pppid]['pppoe-reset-type']);
		unset($a_ppps[$pppid]['provider']);

		$wancfg['descr'] = remove_bad_chars($_POST['descr']);
		$wancfg['enable'] =  $_POST['enable']  == "yes" ? true : false;

		/* let return_gateways_array() do the magic on dynamic interfaces for us */
		switch($_POST['type']) {
			case "staticv4":
				$wancfg['ipaddr'] = $_POST['ipaddr'];
				$wancfg['subnet'] = $_POST['subnet'];
				if ($_POST['gateway'] != "none") {
					$wancfg['gateway'] = $_POST['gateway'];
				}
				break;
			case "dhcp":
				$wancfg['ipaddr'] = "dhcp";
				$wancfg['dhcphostname'] = $_POST['dhcphostname'];
				$wancfg['alias-address'] = $_POST['alias-address'];
				$wancfg['alias-subnet'] = $_POST['alias-subnet'];
				$wancfg['dhcprejectfrom'] = $_POST['dhcprejectfrom'];

				$wancfg['adv_dhcp_pt_timeout'] = $_POST['adv_dhcp_pt_timeout'];
				$wancfg['adv_dhcp_pt_retry'] = $_POST['adv_dhcp_pt_retry'];
				$wancfg['adv_dhcp_pt_select_timeout'] = $_POST['adv_dhcp_pt_select_timeout'];
				$wancfg['adv_dhcp_pt_reboot'] = $_POST['adv_dhcp_pt_reboot'];
				$wancfg['adv_dhcp_pt_backoff_cutoff'] = $_POST['adv_dhcp_pt_backoff_cutoff'];
				$wancfg['adv_dhcp_pt_initial_interval'] = $_POST['adv_dhcp_pt_initial_interval'];

				$wancfg['adv_dhcp_pt_values'] = $_POST['adv_dhcp_pt_values'];

				$wancfg['adv_dhcp_send_options'] = $_POST['adv_dhcp_send_options'];
				$wancfg['adv_dhcp_request_options'] = $_POST['adv_dhcp_request_options'];
				$wancfg['adv_dhcp_required_options'] = $_POST['adv_dhcp_required_options'];
				$wancfg['adv_dhcp_option_modifiers'] = $_POST['adv_dhcp_option_modifiers'];

				$wancfg['adv_dhcp_config_advanced'] = $_POST['adv_dhcp_config_advanced'];
				$wancfg['adv_dhcp_config_file_override'] = $_POST['adv_dhcp_config_file_override'];
				$wancfg['adv_dhcp_config_file_override_path'] = $_POST['adv_dhcp_config_file_override_path'];

				$wancfg['dhcp_plus'] = $_POST['dhcp_plus'] == "yes" ? true : false;
				if($gateway_item) {
					$a_gateways[] = $gateway_item;
				}
				break;
			case "ppp":
				$a_ppps[$pppid]['ptpid'] = $_POST['ptpid'];
				$a_ppps[$pppid]['type'] = $_POST['type'];
				$a_ppps[$pppid]['if'] = $_POST['type'].$_POST['ptpid'];
				$a_ppps[$pppid]['ports'] = $_POST['port'];
				$a_ppps[$pppid]['username'] = $_POST['username'];
				$a_ppps[$pppid]['password'] = base64_encode($_POST['password']);
				$a_ppps[$pppid]['phone'] = $_POST['phone'];
				$a_ppps[$pppid]['apn'] = $_POST['apn'];
				$wancfg['if'] = $_POST['type'] . $_POST['ptpid'];
				$wancfg['ipaddr'] = $_POST['type'];
				unset($a_ppps[$pppid]['ondemand']);
				unset($a_ppps[$pppid]['idletimeout']);
				break;

			case "pppoe":
				$a_ppps[$pppid]['ptpid'] = $_POST['ptpid'];
				$a_ppps[$pppid]['type'] = $_POST['type'];
				$a_ppps[$pppid]['if'] = $_POST['type'].$_POST['ptpid'];
				if (isset($_POST['ppp_port']))
					$a_ppps[$pppid]['ports'] = $_POST['ppp_port'];
				else
					$a_ppps[$pppid]['ports'] = $wancfg['if'];
				$a_ppps[$pppid]['username'] = $_POST['pppoe_username'];
				$a_ppps[$pppid]['password'] = base64_encode($_POST['pppoe_password']);
				if (!empty($_POST['provider']))
					$a_ppps[$pppid]['provider'] = $_POST['provider'];
				else
					$a_ppps[$pppid]['provider'] = true;
				$a_ppps[$pppid]['ondemand'] = $_POST['pppoe_dialondemand'] ? true : false;
				if (!empty($_POST['pppoe_idletimeout']))
					$a_ppps[$pppid]['idletimeout'] = $_POST['pppoe_idletimeout'];
				else
					unset($a_ppps[$pppid]['idletimeout']);

				if (!empty($_POST['pppoe-reset-type']))
					$a_ppps[$pppid]['pppoe-reset-type'] = $_POST['pppoe-reset-type'];
				else
					unset($a_ppps[$pppid]['pppoe-reset-type']);
				$wancfg['if'] = $_POST['type'].$_POST['ptpid'];
				$wancfg['ipaddr'] = $_POST['type'];
				if($gateway_item) {
					$a_gateways[] = $gateway_item;
				}

				break;
			case "pptp":
			case "l2tp":
				$a_ppps[$pppid]['ptpid'] = $_POST['ptpid'];
				$a_ppps[$pppid]['type'] = $_POST['type'];
				$a_ppps[$pppid]['if'] = $_POST['type'].$_POST['ptpid'];
				if (isset($_POST['ppp_port']))
					$a_ppps[$pppid]['ports'] = $_POST['ppp_port'];
				else
					$a_ppps[$pppid]['ports'] = $wancfg['if'];
				$a_ppps[$pppid]['username'] = $_POST['pptp_username'];
				$a_ppps[$pppid]['password'] = base64_encode($_POST['pptp_password']);
				$a_ppps[$pppid]['localip'] = $_POST['pptp_local'];
				$a_ppps[$pppid]['subnet'] = $_POST['pptp_subnet'];
				$a_ppps[$pppid]['gateway'] = $_POST['pptp_remote'];
				$a_ppps[$pppid]['ondemand'] = $_POST['pptp_dialondemand'] ? true : false;
				if (!empty($_POST['pptp_idletimeout']))
					$a_ppps[$pppid]['idletimeout'] = $_POST['pptp_idletimeout'];
				else
					unset($a_ppps[$pppid]['idletimeout']);
				$wancfg['if'] = $_POST['type'].$_POST['ptpid'];
				$wancfg['ipaddr'] = $_POST['type'];
				if($gateway_item) {
					$a_gateways[] = $gateway_item;
				}
				break;
			case "none":
				break;
		}
		switch($_POST['type6']) {
			case "staticv6":
				$wancfg['ipaddrv6'] = $_POST['ipaddrv6'];
				$wancfg['subnetv6'] = $_POST['subnetv6'];
				if ($_POST['gatewayv6'] != "none") {
					$wancfg['gatewayv6'] = $_POST['gatewayv6'];
				}
				break;
			case "slaac":
				$wancfg['ipaddrv6'] = "slaac";
				break;
			case "dhcp6":
				$wancfg['ipaddrv6'] = "dhcp6";
				$wancfg['dhcp6-duid'] = $_POST['dhcp6-duid'];
				$wancfg['dhcp6-ia-pd-len'] = $_POST['dhcp6-ia-pd-len'];
				if($_POST['dhcp6-ia-pd-send-hint'] == "yes")
					$wancfg['dhcp6-ia-pd-send-hint'] = true;
				if($_POST['dhcp6prefixonly'] == "yes")
					$wancfg['dhcp6prefixonly'] = true;
				if($_POST['dhcp6usev4iface'] == "yes")
					$wancfg['dhcp6usev4iface'] = true;

				$wancfg['adv_dhcp6_interface_statement_send_options'] = $_POST['adv_dhcp6_interface_statement_send_options'];
				$wancfg['adv_dhcp6_interface_statement_request_options'] = $_POST['adv_dhcp6_interface_statement_request_options'];
				$wancfg['adv_dhcp6_interface_statement_information_only_enable'] = $_POST['adv_dhcp6_interface_statement_information_only_enable'];
				$wancfg['adv_dhcp6_interface_statement_script'] = $_POST['adv_dhcp6_interface_statement_script'];

				$wancfg['adv_dhcp6_id_assoc_statement_address_enable'] = $_POST['adv_dhcp6_id_assoc_statement_address_enable'];
				$wancfg['adv_dhcp6_id_assoc_statement_address'] = $_POST['adv_dhcp6_id_assoc_statement_address'];
				$wancfg['adv_dhcp6_id_assoc_statement_address_id'] = $_POST['adv_dhcp6_id_assoc_statement_address_id'];
				$wancfg['adv_dhcp6_id_assoc_statement_address_pltime'] = $_POST['adv_dhcp6_id_assoc_statement_address_pltime'];
				$wancfg['adv_dhcp6_id_assoc_statement_address_vltime'] = $_POST['adv_dhcp6_id_assoc_statement_address_vltime'];

				$wancfg['adv_dhcp6_id_assoc_statement_prefix_enable'] = $_POST['adv_dhcp6_id_assoc_statement_prefix_enable'];
				$wancfg['adv_dhcp6_id_assoc_statement_prefix'] = $_POST['adv_dhcp6_id_assoc_statement_prefix'];
				$wancfg['adv_dhcp6_id_assoc_statement_prefix_id'] = $_POST['adv_dhcp6_id_assoc_statement_prefix_id'];
				$wancfg['adv_dhcp6_id_assoc_statement_prefix_pltime'] = $_POST['adv_dhcp6_id_assoc_statement_prefix_pltime'];
				$wancfg['adv_dhcp6_id_assoc_statement_prefix_vltime'] = $_POST['adv_dhcp6_id_assoc_statement_prefix_vltime'];

				$wancfg['adv_dhcp6_prefix_interface_statement_sla_id'] = $_POST['adv_dhcp6_prefix_interface_statement_sla_id'];
				$wancfg['adv_dhcp6_prefix_interface_statement_sla_len'] = $_POST['adv_dhcp6_prefix_interface_statement_sla_len'];

				$wancfg['adv_dhcp6_authentication_statement_authname'] = $_POST['adv_dhcp6_authentication_statement_authname'];
				$wancfg['adv_dhcp6_authentication_statement_protocol'] = $_POST['adv_dhcp6_authentication_statement_protocol'];
				$wancfg['adv_dhcp6_authentication_statement_algorithm'] = $_POST['adv_dhcp6_authentication_statement_algorithm'];
				$wancfg['adv_dhcp6_authentication_statement_rdm'] = $_POST['adv_dhcp6_authentication_statement_rdm'];

				$wancfg['adv_dhcp6_key_info_statement_keyname'] = $_POST['adv_dhcp6_key_info_statement_keyname'];
				$wancfg['adv_dhcp6_key_info_statement_realm'] = $_POST['adv_dhcp6_key_info_statement_realm'];
				$wancfg['adv_dhcp6_key_info_statement_keyid'] = $_POST['adv_dhcp6_key_info_statement_keyid'];
				$wancfg['adv_dhcp6_key_info_statement_secret'] = $_POST['adv_dhcp6_key_info_statement_secret'];
				$wancfg['adv_dhcp6_key_info_statement_expire'] = $_POST['adv_dhcp6_key_info_statement_expire'];

				$wancfg['adv_dhcp6_config_advanced'] = $_POST['adv_dhcp6_config_advanced'];
				$wancfg['adv_dhcp6_config_file_override'] = $_POST['adv_dhcp6_config_file_override'];
				$wancfg['adv_dhcp6_config_file_override_path'] = $_POST['adv_dhcp6_config_file_override_path'];

				if($gateway_item) {
					$a_gateways[] = $gateway_item;
				}
				break;
			case "6rd":
				$wancfg['ipaddrv6'] = "6rd";
				$wancfg['prefix-6rd'] = $_POST['prefix-6rd'];
				$wancfg['prefix-6rd-v4plen'] = $_POST['prefix-6rd-v4plen'];
				$wancfg['gateway-6rd'] = $_POST['gateway-6rd'];
				if($gateway_item) {
					$a_gateways[] = $gateway_item;
				}
				break;
			case "6to4":
				$wancfg['ipaddrv6'] = "6to4";
				break;
			case "track6":
				$wancfg['ipaddrv6'] = "track6";
				$wancfg['track6-interface'] = $_POST['track6-interface'];
				if ($_POST['track6-prefix-id--hex'] === "")
					$wancfg['track6-prefix-id'] = 0;
				else if (is_numeric("0x" . $_POST['track6-prefix-id--hex']))
					$wancfg['track6-prefix-id'] = intval($_POST['track6-prefix-id--hex'], 16);
				else
					$wancfg['track6-prefix-id'] = 0;
				break;
			case "none":
				break;
		}
		handle_pppoe_reset($_POST);

		if($_POST['blockpriv'] == "yes") {
			$wancfg['blockpriv'] = true;
		} else {
			unset($wancfg['blockpriv']);
		}
		if($_POST['blockbogons'] == "yes") {
			$wancfg['blockbogons'] = true;
		} else {
			unset($wancfg['blockbogons']);
		}
		$wancfg['spoofmac'] = $_POST['spoofmac'];
		if (empty($_POST['mtu'])) {
			unset($wancfg['mtu']);
		} else {
			$wancfg['mtu'] = $_POST['mtu'];
		}
		if (empty($_POST['mss'])) {
			unset($wancfg['mss']);
		} else {
			$wancfg['mss'] = $_POST['mss'];
		}
		if (empty($_POST['mediaopt'])) {
			unset($wancfg['media']);
			unset($wancfg['mediaopt']);
		} else {
			$mediaopts = explode(' ', $_POST['mediaopt']);
			if ($mediaopts[0] != ''){ $wancfg['media'] = $mediaopts[0]; }
			if ($mediaopts[1] != ''){ $wancfg['mediaopt'] = $mediaopts[1]; }
			else { unset($wancfg['mediaopt']); }
		}
		if (isset($wancfg['wireless'])) {
			handle_wireless_post();
		}

		write_config();

		if (file_exists('/tmp/.interfaces.apply')) {
			$toapplylist = unserialize(file_get_contents('/tmp/.interfaces.apply'));
		} else {
			$toapplylist = array();
		}
		$toapplylist[$if]['ifcfg'] = $old_wancfg;
		$toapplylist[$if]['ppps'] = $old_ppps;
		file_put_contents('/tmp/.interfaces.apply', serialize($toapplylist));

		mark_subsystem_dirty('interfaces');

		/* regenerate cron settings/crontab file */
		configure_cron();

		header("Location: interfaces.php?if={$if}");
		exit;
	}

} // end if($_POST)

function handle_wireless_post() {
	global $_POST, $config, $g, $wancfg, $if, $wl_countries_attr, $wlanbaseif;
	if (!is_array($wancfg['wireless']))
		$wancfg['wireless'] = array();
	$wancfg['wireless']['standard'] = $_POST['standard'];
	$wancfg['wireless']['mode'] = $_POST['mode'];
	$wancfg['wireless']['protmode'] = $_POST['protmode'];
	$wancfg['wireless']['ssid'] = $_POST['ssid'];
	$wancfg['wireless']['channel'] = $_POST['channel'];
	$wancfg['wireless']['authmode'] = $_POST['authmode'];
	$wancfg['wireless']['txpower'] = $_POST['txpower'];
	$wancfg['wireless']['distance'] = $_POST['distance'];
	$wancfg['wireless']['regdomain'] = $_POST['regdomain'];
	$wancfg['wireless']['regcountry'] = $_POST['regcountry'];
	$wancfg['wireless']['reglocation'] = $_POST['reglocation'];
	if (!empty($wancfg['wireless']['regdomain']) && !empty($wancfg['wireless']['regcountry'])) {
		foreach($wl_countries_attr as $wl_country) {
			if ($wancfg['wireless']['regcountry'] == $wl_country['ID']) {
				$wancfg['wireless']['regdomain'] = $wl_country['rd'][0]['REF'];
				break;
			}
		}
	}
	if (!is_array($wancfg['wireless']['wpa']))
		$wancfg['wireless']['wpa'] = array();
	$wancfg['wireless']['wpa']['macaddr_acl'] = $_POST['macaddr_acl'];
	$wancfg['wireless']['wpa']['auth_algs'] = $_POST['auth_algs'];
	$wancfg['wireless']['wpa']['wpa_mode'] = $_POST['wpa_mode'];
	$wancfg['wireless']['wpa']['wpa_key_mgmt'] = $_POST['wpa_key_mgmt'];
	$wancfg['wireless']['wpa']['wpa_pairwise'] = $_POST['wpa_pairwise'];
	$wancfg['wireless']['wpa']['wpa_group_rekey'] = $_POST['wpa_group_rekey'];
	$wancfg['wireless']['wpa']['wpa_gmk_rekey'] = $_POST['wpa_gmk_rekey'];
	$wancfg['wireless']['wpa']['passphrase'] = $_POST['passphrase'];
	$wancfg['wireless']['wpa']['ext_wpa_sw'] = $_POST['ext_wpa_sw'];
	$wancfg['wireless']['auth_server_addr'] = $_POST['auth_server_addr'];
	$wancfg['wireless']['auth_server_port'] = $_POST['auth_server_port'];
	$wancfg['wireless']['auth_server_shared_secret'] = $_POST['auth_server_shared_secret'];
	$wancfg['wireless']['auth_server_addr2'] = $_POST['auth_server_addr2'];
	$wancfg['wireless']['auth_server_port2'] = $_POST['auth_server_port2'];
	$wancfg['wireless']['auth_server_shared_secret2'] = $_POST['auth_server_shared_secret2'];

	if ($_POST['persistcommonwireless'] == "yes") {
		if (!is_array($config['wireless']))
			$config['wireless'] = array();
		if (!is_array($config['wireless']['interfaces']))
			$config['wireless']['interfaces'] = array();
		if (!is_array($config['wireless']['interfaces'][$wlanbaseif]))
			$config['wireless']['interfaces'][$wlanbaseif] = array();
	} else if (isset($config['wireless']['interfaces'][$wlanbaseif]))
		unset($config['wireless']['interfaces'][$wlanbaseif]);
	if (isset($_POST['diversity']) && is_numeric($_POST['diversity']))
		$wancfg['wireless']['diversity'] = $_POST['diversity'];
	else if (isset($wancfg['wireless']['diversity']))
		unset($wancfg['wireless']['diversity']);
	if (isset($_POST['txantenna']) && is_numeric($_POST['txantenna']))
		$wancfg['wireless']['txantenna'] = $_POST['txantenna'];
	else if (isset($wancfg['wireless']['txantenna']))
		unset($wancfg['wireless']['txantenna']);
	if (isset($_POST['rxantenna']) && is_numeric($_POST['rxantenna']))
		$wancfg['wireless']['rxantenna'] = $_POST['rxantenna'];
	else if (isset($wancfg['wireless']['rxantenna']))
		unset($wancfg['wireless']['rxantenna']);
	if ($_POST['hidessid_enable'] == "yes")
		$wancfg['wireless']['hidessid']['enable'] = true;
	else if (isset($wancfg['wireless']['hidessid']['enable']))
		unset($wancfg['wireless']['hidessid']['enable']);
	if ($_POST['mac_acl_enable'] == "yes")
		$wancfg['wireless']['wpa']['mac_acl_enable'] = true;
	else if (isset($wancfg['wireless']['wpa']['mac_acl_enable']))
		unset($wancfg['wireless']['wpa']['mac_acl_enable']);
	if ($_POST['rsn_preauth'] == "yes")
		$wancfg['wireless']['wpa']['rsn_preauth'] = true;
	else
		unset($wancfg['wireless']['wpa']['rsn_preauth']);
	if ($_POST['ieee8021x'] == "yes")
		$wancfg['wireless']['wpa']['ieee8021x']['enable'] = true;
	else if (isset($wancfg['wireless']['wpa']['ieee8021x']['enable']))
		unset($wancfg['wireless']['wpa']['ieee8021x']['enable']);
	if ($_POST['wpa_strict_rekey'] == "yes")
		$wancfg['wireless']['wpa']['wpa_strict_rekey'] = true;
	else if (isset($wancfg['wireless']['wpa']['wpa_strict_rekey']))
		unset($wancfg['wireless']['wpa']['wpa_strict_rekey']);
	if ($_POST['debug_mode'] == "yes")
		$wancfg['wireless']['wpa']['debug_mode'] = true;
	else if (isset($wancfg['wireless']['wpa']['debug_mode']))
		sunset($wancfg['wireless']['wpa']['debug_mode']);
	if ($_POST['wpa_enable'] == "yes")
		$wancfg['wireless']['wpa']['enable'] = $_POST['wpa_enable'] = true;
	else if (isset($wancfg['wireless']['wpa']['enable']))
		unset($wancfg['wireless']['wpa']['enable']);
	if ($_POST['wep_enable'] == "yes") {
		if (!is_array($wancfg['wireless']['wep']))
			$wancfg['wireless']['wep'] = array();
		$wancfg['wireless']['wep']['enable'] = $_POST['wep_enable'] = true;
	} else if (isset($wancfg['wireless']['wep']))
		unset($wancfg['wireless']['wep']);
	if ($_POST['wme_enable'] == "yes") {
		if (!is_array($wancfg['wireless']['wme']))
			$wancfg['wireless']['wme'] = array();
		$wancfg['wireless']['wme']['enable'] = $_POST['wme_enable'] = true;
	} else if (isset($wancfg['wireless']['wme']['enable']))
		unset($wancfg['wireless']['wme']['enable']);
	if ($_POST['puremode'] == "11g") {
		if (!is_array($wancfg['wireless']['pureg']))
			$wancfg['wireless']['pureg'] = array();
		$wancfg['wireless']['pureg']['enable'] = true;
	} else if ($_POST['puremode'] == "11n") {
		if (!is_array($wancfg['wireless']['puren']))
			$wancfg['wireless']['puren'] = array();
		$wancfg['wireless']['puren']['enable'] = true;
	} else {
		if (isset($wancfg['wireless']['pureg']))
			unset($wancfg['wireless']['pureg']);
		if (isset($wancfg['wireless']['puren']))
			unset($wancfg['wireless']['puren']);
	}
	if ($_POST['apbridge_enable'] == "yes") {
		if (!is_array($wancfg['wireless']['apbridge']))
			$wancfg['wireless']['apbridge'] = array();
		$wancfg['wireless']['apbridge']['enable'] = $_POST['apbridge_enable'] = true;
	} else if (isset($wancfg['wireless']['apbridge']['enable']))
		unset($wancfg['wireless']['apbridge']['enable']);
	if ($_POST['standard'] == "11g Turbo" || $_POST['standard'] == "11a Turbo") {
		if (!is_array($wancfg['wireless']['turbo']))
			$wancfg['wireless']['turbo'] = array();
		$wancfg['wireless']['turbo']['enable'] = true;
	} else if (isset($wancfg['wireless']['turbo']['enable']))
		unset($wancfg['wireless']['turbo']['enable']);
	$wancfg['wireless']['wep']['key'] = array();
	for ($i = 1; $i <= 4; $i++) {
		if ($_POST['key' . $i]) {
			$newkey = array();
			$newkey['value'] = $_POST['key' . $i];
			if ($_POST['txkey'] == $i)
				$newkey['txkey'] = true;
			$wancfg['wireless']['wep']['key'][] = $newkey;
		}
	}
	interface_sync_wireless_clones($wancfg, true);
}

function check_wireless_mode() {
	global $_POST, $config, $g, $wlan_modes, $wancfg, $if, $wlanif, $wlanbaseif, $old_wireless_mode, $input_errors;

	if ($wancfg['wireless']['mode'] == $_POST['mode'])
		return;

	if (does_interface_exist(interface_get_wireless_clone($wlanbaseif)))
		$clone_count = 1;
	else
		$clone_count = 0;
	if (isset($config['wireless']['clone']) && is_array($config['wireless']['clone'])) {
		foreach ($config['wireless']['clone'] as $clone) {
			if ($clone['if'] == $wlanbaseif)
				$clone_count++;
		}
	}
	if ($clone_count > 1) {
		$old_wireless_mode = $wancfg['wireless']['mode'];
		$wancfg['wireless']['mode'] = $_POST['mode'];
		if (!interface_wireless_clone("{$wlanif}_", $wancfg)) {
			$input_errors[] = sprintf(gettext("Unable to change mode to %s.  You may already have the maximum number of wireless clones supported in this mode."), $wlan_modes[$wancfg['wireless']['mode']]);
		} else {
			mwexec("/sbin/ifconfig " . escapeshellarg($wlanif) . "_ destroy");
		}
		$wancfg['wireless']['mode'] = $old_wireless_mode;
	}
}

// Find all possible media options for the interface
$mediaopts_list = array();
$intrealname = $config['interfaces'][$if]['if'];
exec("/sbin/ifconfig -m $intrealname | grep \"media \"", $mediaopts);
foreach ($mediaopts as $mediaopt){
	preg_match("/media (.*)/", $mediaopt, $matches);
	if (preg_match("/(.*) mediaopt (.*)/", $matches[1], $matches1)){
		// there is media + mediaopt like "media 1000baseT mediaopt full-duplex"
		array_push($mediaopts_list, $matches1[1] . " " . $matches1[2]);
	}else{
		// there is only media like "media 1000baseT"
		array_push($mediaopts_list, $matches[1]);
	}
}

$pgtitle = array(gettext("Interfaces"), $pconfig['descr']);
$shortcut_section = "interfaces";

$closehead = false;
include("head.inc");
$types4 = array("none" => gettext("None"), "staticv4" => gettext("Static IPv4"), "dhcp" => gettext("DHCP"), "ppp" => gettext("PPP"), "pppoe" => gettext("PPPoE"), "pptp" => gettext("PPTP"), "l2tp" => gettext("L2TP"));
$types6 = array("none" => gettext("None"), "staticv6" => gettext("Static IPv6"), "dhcp6" => gettext("DHCP6"), "slaac" => gettext("SLAAC"), "6rd" => gettext("6rd Tunnel"), "6to4" => gettext("6to4 Tunnel"), "track6" => gettext("Track Interface"));

?>

<body>

<script type="text/javascript" src="/javascript/numericupdown/js/numericupdown.js"></script>
<link href="/javascript/numericupdown/css/numericupdown.css" rel="stylesheet" type="text/css" />
<script type="text/javascript" src="/javascript/datepicker/js/datepicker.js"></script>
<link href="/javascript/datepicker/css/datepicker.css" rel="stylesheet" type="text/css"/>

<script type="text/javascript">
//<![CDATA[
	function updateType(t) {
		switch(t) {
			case "none": {
				jQuery('#staticv4, #dhcp, #pppoe, #pptp, #ppp').hide();
				break;
			}
			case "staticv4": {
				jQuery('#none, #dhcp, #pppoe, #pptp, #ppp').hide();
				break;
			}
			case "dhcp": {
				jQuery('#none, #staticv4, #pppoe, #pptp, #ppp').hide();
				break;
			}
			case "ppp": {
				jQuery('#none, #staticv4, #dhcp, #pptp, #pppoe').hide();
				country_list();
				break;
			}
			case "pppoe": {
				jQuery('#none, #staticv4, #dhcp, #pptp, #ppp').hide();
				break;
			}
			case "l2tp":
			case "pptp": {
				jQuery('#none, #staticv4, #dhcp, #pppoe, #ppp').hide();
				jQuery('#pptp').show();
				break;
			}
		}
		if (t != "l2tp" && t != "pptp")
			jQuery('#'+t).show();
	}
	function updateTypeSix(t) {
		if (!isNaN(t[0])) t = '_' + t;
		switch(t) {
			case "none": {
				jQuery('#staticv6, #dhcp6, #_6rd, #_6to4, #track6, #slaac').hide();
				break;
			}
			case "staticv6": {
				jQuery('#none, #dhcp6, #_6rd, #_6to4, #track6, #slaac').hide();
				break;
			}
			case "slaac": {
				jQuery('#none, #staticv6, #_6rd, #_6to4, #track6, #dhcp6').hide();
				break;
			}
			case "dhcp6": {
				jQuery('#none, #staticv6, #_6rd, #_6to4, #track6, #slaac').hide();
				break;
			}
			case "_6rd": {
				jQuery('#none, #dhcp6, #staticv6, #_6to4, #track6, #slaac').hide();
				break;
			}
			case "_6to4": {
				jQuery('#none, #dhcp6, #staticv6, #_6rd, #track6, #slaac').hide();
				break;
			}
			case "track6": {
				jQuery('#none, #dhcp6, #staticv6, #_6rd, #_6to4, #slaac').hide();
				break;
			}
		}
		if (t != "l2tp" && t != "pptp")
			jQuery('#'+t).show();
	}

	function show_allcfg(obj) {
		if (obj.checked)
			jQuery('#allcfg').show();
		else
			jQuery('#allcfg').hide();
	}

	function show_reset_settings(reset_type) {
		if (reset_type == 'preset') {
			jQuery('#pppoepresetwrap').show();
			jQuery('#pppoecustomwrap').hide();
		}
		else if (reset_type == 'custom') {
			jQuery('#pppoecustomwrap').show();
			jQuery('#pppoepresetwrap').hide();
		} else {
			jQuery('#pppoecustomwrap').hide();
			jQuery('#pppoepresetwrap').hide();
		}
	}
	function show_mon_config() {
		jQuery("#showmonbox").html('');
		jQuery('#showmon').css('display','block');
	}

	function openwindow(url) {
		var oWin = window.open(url,"pfSensePop","width=620,height=400,top=150,left=150");
		if (oWin==null || typeof(oWin)=="undefined")
			return false;
		else
			return true;
	}
	function country_list() {
		jQuery('#country').children().remove();
		jQuery('#provider_list').children().remove();
		jQuery('#providerplan').children().remove();
		jQuery.ajax("getserviceproviders.php",{
			success: function(response) {
				var responseTextArr = response.split("\n");
				responseTextArr.sort();
				responseTextArr.each( function(value) {
					var option = new Element('option');
					country = value.split(":");
					option.text = country[0];
					option.value = country[1];
					jQuery('#country').append(option);
				});
			}
		});
		jQuery('#trcountry').css('display',"table-row");
	}

	function providers_list() {
		jQuery('#provider_list').children().remove();
		jQuery('#providerplan').children().remove();
		jQuery.ajax("getserviceproviders.php",{
			type: 'post',
			data: {country : jQuery('#country').val()},
			success: function(response) {
				var responseTextArr = response.split("\n");
				responseTextArr.sort();
				responseTextArr.each( function(value) {
					var option = new Element('option');
					option.text = value;
					option.value = value;
					jQuery('#provider_list').append(option);
				});
			}
		});
		jQuery('#trprovider').css("display","table-row");
		jQuery('#trproviderplan').css("display","none");
	}

	function providerplan_list() {
		jQuery('#providerplan').children().remove();
		jQuery('#providerplan').append( new Element('option') );
		jQuery.ajax("getserviceproviders.php",{
			type: 'post',
			data: {country : jQuery('#country').val(), provider : jQuery('#provider_list').val()},
			success: function(response) {
				var responseTextArr = response.split("\n");
				responseTextArr.sort();
				responseTextArr.each( function(value) {
					if(value != "") {
						providerplan = value.split(":");

						var option = new Element('option');
						option.text = providerplan[0] + " - " + providerplan[1];
						option.value = providerplan[1];
						jQuery('#providerplan').append(option);
					}
				});
			}
		});
		jQuery('#trproviderplan').css("display","table-row");
	}

	function prefill_provider() {
		jQuery.ajax("getserviceproviders.php",{
			type: 'post',
			data: {country : jQuery('#country').val(), provider : jQuery('#provider_list').val(), plan : jQuery('#providerplan').val()},
			success: function(data,textStatus,response) {
				var xmldoc = response.responseXML;
				var provider = xmldoc.getElementsByTagName('connection')[0];
				jQuery('#username').val('');
				jQuery('#password').val('');
				if(provider.getElementsByTagName('apn')[0].firstChild.data == "CDMA") {
					jQuery('#phone').val('#777');
					jQuery('#apn').val('');
				} else {
					jQuery('#phone').val('*99#');
					jQuery('#apn').val(provider.getElementsByTagName('apn')[0].firstChild.data);
				}
				username = provider.getElementsByTagName('username')[0].firstChild.data;
				password = provider.getElementsByTagName('password')[0].firstChild.data;
				jQuery('#username').val(username);
				jQuery('#password').val(password);
			}
		});
	}

//]]>
</script>

<?php include("fbegin.inc"); ?>


	<section class="page-content-main">
		<div class="container-fluid">
			<div class="row">

				<?php if ($input_errors) print_input_errors($input_errors); ?>
				<?php if (is_subsystem_dirty('interfaces')): ?><p>
				<?php print_info_box_np(sprintf(gettext("The %s configuration has been changed."),$wancfg['descr'])."<p>".gettext("You must apply the changes in order for them to take effect.")."</p><p>".gettext("Don't forget to adjust the DHCP Server range if needed after applying."));?><br />
				<?php endif; ?>
				<?php if ($savemsg) print_info_box($savemsg); ?>

			    <section class="col-xs-12">

                    <div class="content-box">

						<div class="content-box-main">
							<form action="interfaces.php" method="post" name="iform" id="iform">

								<div class="table-responsive">

									<table class="table table-striped">
									<thead>
										<tr>
											<th colspan="2"><?=gettext("General configuration"); ?></th>
										</tr>
									</thead>
									<tbody>
										<tr>
											<td width="22%" valign="top" class="vncell"><?=gettext("Enable"); ?></td>
											<td width="78%" class="vtable">
												<input name="enable" type="checkbox" value="yes" <?php if ($pconfig['enable'] == true) echo "checked=\"checked\""; ?> onclick="show_allcfg(this);" />
											<strong><?=gettext("Enable Interface"); ?></strong>
											</td>
										</tr>
									</tbody>
									</table>
								</div>
								<div class="table-responsive">

									<div style="display:none;" id="allcfg">

										<table class="table table-striped">
											<tr>
												<td width="22%" valign="top" class="vncell"><?=gettext("Description"); ?></td>
												<td width="78%" class="vtable">
													<input name="descr" type="text" class="form-control unknown" id="descr" size="30" value="<?=htmlspecialchars($pconfig['descr']);?>" />
													<br /><span class="vexpl"><?= gettext("Enter a description (name) for the interface here."); ?></span>
												</td>
											</tr>
											<tr>
												<td valign="middle" class="vncell"><strong><?=gettext("IPv4 Configuration Type"); ?></strong></td>
												<td class="vtable">
												<select name="type" onchange="updateType(this.value);" <?php echo $type_disabled; ?> class="selectpicker" data-style="btn-default" id="type">
													<?php
														foreach ($types4 as $key => $opt) {
															echo "<option onclick=\"updateType('{$key}');\"";
															if ($key == $pconfig['type'])
																echo " selected=\"selected\"";
															echo " value=\"{$key}\" >" . htmlspecialchars($opt);
															echo "</option>";
														}
													?>
													</select>
												</td>
											</tr>
											<tr>
												<td valign="middle" class="vncell"><strong><?=gettext("IPv6 Configuration Type"); ?></strong></td>
												<td class="vtable">
												<select name="type6" onchange="updateTypeSix(this.value);" <?php echo $type_disabled; ?> class="selectpicker" data-style="btn-default" id="type6">
													<?php
														foreach ($types6 as $key => $opt) {
															echo "<option onclick=\"updateTypeSix('{$key}');\"";
															if ($key == $pconfig['type6'])
																echo " selected=\"selected\"";
															echo " value=\"{$key}\" >" . htmlspecialchars($opt);
															echo "</option>";
														}
													?>
													</select>
												</td>
											</tr>
											<tr>
												<td valign="top" class="vncell"><?=gettext("MAC address"); ?></td>
												<td class="vtable">
													<input name="spoofmac" type="text" class="form-control unknown" id="spoofmac" size="30" value="<?=htmlspecialchars($pconfig['spoofmac']);?>" />
													<?php
														$ip = getenv('REMOTE_ADDR');
														$mac = `/usr/sbin/arp -an | grep {$ip} | cut -d" " -f4`;
														$mac = str_replace("\n","",$mac);
														if($mac):
													?>
														<a onclick="document.getElementById('spoofmac').value='<?=$mac?>';" href="#"><?=gettext("Insert my local MAC address"); ?></a>
													<?php endif; ?>
													<br />
													<?=gettext("This field can be used to modify (\"spoof\") the MAC " .
													"address of this interface"); ?><br />
													<?=gettext("(may be required with some cable connections)"); ?><br />
													<?=gettext("Enter a MAC address in the following format: xx:xx:xx:xx:xx:xx " .
													"or leave blank"); ?>
												</td>
											</tr>
											<tr>
												<td valign="top" class="vncell"><?=gettext("MTU"); ?></td>
												<td class="vtable">
													<input name="mtu" type="text" class="form-control unknown" id="mtu" size="8" value="<?=htmlspecialchars($pconfig['mtu']);?>" />
													<br />
													<?php
														print gettext("If you leave this field blank, the adapter's default MTU will " .
														"be used. This is typically 1500 bytes but can vary in some circumstances.");
													?>
												</td>
											</tr>
											<tr>
												<td valign="top" class="vncell"><?=gettext("MSS"); ?></td>
												<td class="vtable">
													<input name="mss" type="text" class="form-control unknown" id="mss" size="8" value="<?=htmlspecialchars($pconfig['mss']);?>" />
													<br />
													<?=gettext("If you enter a value in this field, then MSS clamping for " .
													"TCP connections to the value entered above minus 40 (TCP/IP " .
													"header size) will be in effect."); ?>
												</td>
											</tr>
											<?php
											if (count($mediaopts_list) > 0){
											$mediaopt_from_config = $config['interfaces'][$if]['media'] . ' ' . $config['interfaces'][$if]['mediaopt'];
											echo "<tr>";
												echo '<td valign="top" class="vncell">' . gettext("Speed and duplex") . '</td>';
												echo '<td class="vtable">';
												echo '<div id="showadvmediabox"';
													if ($mediaopt_from_config != 'autoselect ' && $mediaopt_from_config != ' ') echo " style='display:none'>";
													else echo '>';
													echo '<input type="button" onclick="show_advanced_media()" class="btn btn-default btn-xs" value="' . gettext("Advanced") . '" /> - ' . gettext("Show advanced option");
												echo "</div>";
												echo '<div id="showmediaadv" ';
												if ($mediaopt_from_config == 'autoselect ' || $mediaopt_from_config == ' ') echo "style='display:none'>";
												else echo '>';
													echo '<select name="mediaopt" class="selectpicker" data-style="btn-default" id="mediaopt">';
													print "<option value=\"\">Default (no preference, typically autoselect)</option>";
													print "<option value=\"\">------- Media Supported by this interface -------</option>";
													foreach($mediaopts_list as $mediaopt){
														if ($mediaopt != rtrim($mediaopt_from_config)){
															print "<option value=\"$mediaopt\">" . gettext("$mediaopt") . "</option>";
														} else {
															print "<option value=\"$mediaopt\" selected=\"selected\">" . gettext("$mediaopt") . "</option>";
														}
													}
													echo '</select><br />';
													echo gettext("Here you can explicitly set speed and duplex mode for this interface. WARNING: You MUST leave this set to autoselect (automatically negotiate speed) unless the port this interface connects to has its speed and duplex forced.");
											echo '</div>';
												echo '</td>';
											echo '</tr>';
											}
											?>

											<tr style="display:none;" id="none"><td style="display:none;"></td></tr>

											<tr style="display:none;" id="staticv4">
												<td colspan="2" style="padding:0px;">
													<a name="gatewaysection"></a>
													<table class="table table-striped" summary="staticv4">
													<thead>
														<tr>
															<th colspan="2" valign="top" class="listtopic"><?=gettext("Static IPv4 configuration"); ?></th>
														</tr>
													</thead>
													<tbody>
														<tr>
															<td width="22%" valign="top" class="vncellreq"><?=gettext("IPv4 address"); ?></td>
															<td width="78%" class="vtable">
																<table>
																	<tr>
																		<td width="262px">
																			<input name="ipaddr" type="text" class="form-control unknown" id="ipaddr" size="20" value="<?=htmlspecialchars($pconfig['ipaddr']);?>" />
																		</td>
																		<td width="20px" align="middle">
																			/
																		</td>
																		<td>
																			<select name="subnet" class="selectpicker" data-style="btn-default" data-width="auto" id="subnet">
																				<?php
																				for ($i = 32; $i > 0; $i--) {
																					if($i <> 31) {
																						echo "<option value=\"{$i}\" ";
																						if ($i == $pconfig['subnet']) echo "selected=\"selected\"";
																						echo ">" . $i . "</option>";
																					}
																				}
																				?>
																			</select>
																		</td>
																	</tr>
																</table>
															</td>
														</tr>
														<tr>
															<td width="22%" valign="top" class="vncell"><?=gettext("IPv4 Upstream Gateway"); ?></td>
															<td width="78%" class="vtable">
																<select name="gateway" class="selectpicker" data-style="btn-default" id="gateway">
																	<option value="none" selected="selected"><?=gettext("None"); ?></option>
																		<?php
																		if(count($a_gateways) > 0) {
																			foreach ($a_gateways as $gateway) {
																				if(($gateway['interface'] == $if)  && (is_ipaddrv4($gateway['gateway']))) {
																		?>
																				<option value="<?=$gateway['name'];?>" <?php if ($gateway['name'] == $pconfig['gateway']) echo "selected=\"selected\""; ?>>
																					<?=htmlspecialchars($gateway['name']) . " - " . htmlspecialchars($gateway['gateway']);?>
																				</option>
																		<?php
																				}
																			}
																		}
																		?>
																</select>
																<span class="text-default">-or</span>  <strong><a onclick="show_add_gateway();" href="#gatewaysection"><?=gettext("add a new one."); ?></a></strong>
																<br />
																<div id='addgwbox'>
																	<?=gettext("If this interface is an Internet connection, select an existing Gateway from the list or add a new one using the link above."); ?><br />
																	<?=gettext("On local LANs the upstream gateway should be \"none\"."); ?>
																</div>
																<div id='notebox'>
																</div>
																<div id="status">
																</div>
																<div style="display:none" id="addgateway">
																	<p>&nbsp;</p>
																	<table class="table table-striped" summary="addgateway">
																		<tbody>
																			<tr>
																				<td colspan="2" valign="top" class="listtopic"><b><?=gettext("Add new gateway"); ?></b></td>
																			</tr>
																			<?php
																			if($if == "wan" || $if == "WAN")
																				$checked = " checked=\"checked\"";
																			?>
																			<tr>
																				<td width="22%"><?=gettext("Default gateway:"); ?></td><td width="78%" class="vtable"><input class="form-control" type="checkbox" id="defaultgw" name="defaultgw"<?=$checked?> /></td>
																			</tr>
																			<tr>
																				<td width="22%"><?=gettext("Gateway Name:"); ?></td><td width="78%" class="vtable"><input class="form-control" type="text" id="name" name="name" value="<?=$wancfg['descr'] . "GW"?>" /></td>
																			</tr>
																			<tr>
																				<td width="22%"><?=gettext("Gateway IPv4:"); ?></td><td width="78%" class="vtable"><input class="form-control" type="text" id="gatewayip" name="gatewayip" /></td>
																			</tr>
																			<tr>
																				<td width="22%"><?=gettext("Description:"); ?></td><td width="78%" class="vtable"><input class="form-control" type="text" id="gatewaydescr" name="gatewaydescr" /></td>
																			</tr>
																			<tr>
																				<td width="22%"></td>
																				<td width="78%">
																					<div id='savebuttondiv'>
																						<input class="btn btn-primary" id="gwsave" type="button" value="<?=gettext("Save Gateway"); ?>" onclick='hide_add_gatewaysave();' />
																						<input class="btn btn-default" id="gwcancel" type="button" value="<?=gettext("Cancel"); ?>" onclick='hide_add_gateway();' />
																					</div>
																				</td>
																			</tr>
																		</tbody>
																	</table>
																</div>
															</td>
														</tr>
													</tbody>
													</table>
												</td>
											</tr>
											<tr style="display:none;" id="staticv6">
												<td colspan="2" style="padding:0px;">
													<a name="gatewayv6section"></a>
													<table width="100%" class="table table-striped"  border="0" cellpadding="6" cellspacing="0" summary="staticv6"  class="table table-striped">

														<thead>
														<tr>
															<th colspan="2" valign="top" class="listtopic"><?=gettext("Static IPv6 configuration"); ?></th>
														</tr>
														</thead>
														<tbody>
														<tr>
															<td width="22%" valign="top" class="vncellreq"><?=gettext("IPv6 address"); ?></td>
															<td width="78%" class="vtable">
																<table>
																	<tr>
																		<td width="257px">
																			<input name="ipaddrv6" type="text" class="form-control unknown" id="ipaddrv6" size="28" value="<?=htmlspecialchars($pconfig['ipaddrv6']);?>" />
																		</td>
																		<td width="20px" align="middle">
																		/
																		</td>
																		<td>
																			<select name="subnetv6" class="selectpicker" data-style="btn-default" data-width="auto" id="subnetv6">
																				<?php
																				for ($i = 128; $i > 0; $i--) {
																					if($i <> 127) {
																						echo "<option value=\"{$i}\" ";
																						if ($i == $pconfig['subnetv6']) echo "selected=\"selected\"";
																						echo ">" . $i . "</option>";
																					}
																				}
																				?>
																			</select>
																		</td>
																	</tr>
																</table>
															</td>
														</tr>
														<tr>
															<td width="22%" valign="top" class="vncell"><?=gettext("IPv6 Upstream Gateway"); ?></td>
															<td width="78%" class="vtable">
																<select name="gatewayv6" class="selectpicker" data-style="btn-default" id="gatewayv6">
																	<option value="none" selected="selected"><?=gettext("None"); ?></option>
																		<?php
																		if(count($a_gateways) > 0) {
																			foreach ($a_gateways as $gateway) {
																				if(($gateway['interface'] == $if) && (is_ipaddrv6($gateway['gateway']))) {
																		?>
																				<option value="<?=$gateway['name'];?>" <?php if ($gateway['name'] == $pconfig['gatewayv6']) echo "selected=\"selected\""; ?>>
																					<?=htmlspecialchars($gateway['name']) . " - " . htmlspecialchars($gateway['gateway']);?>
																				</option>
																		<?php
																				}
																			}
																		}
																		?>
																</select>
																- or <strong><a onclick="show_add_gateway_v6();" href="#gatewayv6section"><?=gettext("add a new one."); ?></a></strong>
																<br />
																<div id='addgwboxv6'>
																	<?=gettext("If this interface is an Internet connection, select an existing Gateway from the list or add a new one using the link above."); ?><br />
																	<?=gettext("On local LANs the upstream gateway should be \"none\"."); ?>
																</div>
																<div id='noteboxv6'>
																</div>
																<div id="statusv6">
																</div>
																<div style="display:none" id="addgatewayv6">
																	<p>&nbsp;</p>
																	<table class="table table-striped" summary="addgatewayv6">
																		<tbody>
																			<tr>
																				<td colspan="2"><center><b><font color="white"><?=gettext("Add new v6 gateway:"); ?></font></b></center></td>
																			</tr>
																			<tr><td>&nbsp;</td></tr>
																			<?php
																			if($if == "wan" || $if == "WAN")
																				$checked = " checked=\"checked\"";
																			?>
																			<tr>
																				<td width="22%"><?=gettext("Default v6 gateway:"); ?></td><td width="78%"><input type="checkbox" id="defaultgwv6" name="defaultgwv6"<?=$checked?> /></td>
																			</tr>
																			<tr>
																				<td width="22%"><?=gettext("Gateway Name IPv6:"); ?></td><td width="78%"><input id="namev6" type="text" name="namev6" value="<?=$wancfg['descr'] . "GWv6"?>" /></td>
																			</tr>
																			<tr>
																				<td width="22%"><?=gettext("Gateway IPv6:"); ?></td><td width="78%"><input id="gatewayipv6" type="text" name="gatewayipv6" /></td>
																			</tr>
																			<tr>
																				<td width="22%"><?=gettext("Description:"); ?></td><td width="78%"><input id="gatewaydescrv6" type="text" name="gatewaydescrv6" /></td>
																			</tr>
																			<tr>
																				<td width="22%"></td>
																				<td width="78%">
																						<div id='savebuttondivv6'>
																							<input class="btn btn-primary" id="gwsavev6" type="button" value="<?=gettext("Save Gateway"); ?>" onclick='hide_add_gatewaysave_v6();' />
																							<input class="btn btn-default" id="gwcancelv6" type="button" value="<?=gettext("Cancel"); ?>" onclick='hide_add_gateway_v6();' />
																						</div>
																				</td>
																			</tr>
																		</tbody>
																	</table>
																</div>
															</td>
														</tr>
														<tr>
															<td colspan="2" valign="top" height="16"></td>
														</tr>
														</tbody>
													</table>
												</td>
											</tr>
											<tr style="display:none;" id="dhcp">
												<td colspan="2" style="padding: 0px;">
													<table width="100%" class="table table-striped"  border="0" cellpadding="6" cellspacing="0" summary="dhcp">
														<tr>
														<td><?=gettext("DHCP client configuration");?></td>
															<td valign="top" class="listtopic"><?=gettext(' <input name="adv_dhcp_config_advanced" type="checkbox" id="adv_dhcp_config_advanced" value="" onclick="show_adv_dhcp_config(this)" /> ' .
															" Advanced &nbsp; &nbsp; " .
															' <input name="adv_dhcp_config_file_override" type="checkbox" id="adv_dhcp_config_file_override" value="" onclick="show_adv_dhcp_config(this)" /> ' .
															" Config File Override &nbsp; &nbsp; "); ?>
															</td>
														</tr>
														<!-- Uncomment to expose DHCP+ in GUI
														<tr>
															<td width="22%" valign="top" class="vncell"><?=gettext("Enable DHCP+"); ?></td>
															<td width="78%" class="vtable">
																<input name="dhcp_plus" type="checkbox" value="yes" <?php if ($pconfig['dhcp_plus'] == true) echo "checked=\"checked\""; ?> />
															<strong><?=gettext("Enable DHCP+L2TP or DHCP+PPTP."); ?></strong>
															<br />
															<?=gettext("Status changes on this interface will trigger reconfiguration (if necessary) of the associated PPTP/L2TP link."); ?>
															</td>
														</tr>
														-->
														<tr style='display:none' id="show_basic_dhcphostname">
															<td width="22%" valign="top" class="vncell"><?=gettext("Hostname"); ?></td>
															<td width="78%" class="vtable">
																<input name="dhcphostname" type="text" class="form-control unknown" id="dhcphostname" size="40" value="<?=htmlspecialchars($pconfig['dhcphostname']);?>" />
																<br />
																<?=gettext("The value in this field is sent as the DHCP client identifier " .
																"and hostname when requesting a DHCP lease. Some ISPs may require " .
																"this (for client identification)."); ?>
															</td>
														</tr>
														<tr style='display:none' id="show_basic_dhcpalias-address">
															<td width="22%" valign="top" class="vncell"><?=gettext("Alias IPv4 address"); ?></td>
															<td width="78%" class="vtable">
																<table>
																	<tr>
																		<td>
																			<input name="alias-address" type="text" class="form-control unknown" id="alias-address" size="20" value="<?=htmlspecialchars($pconfig['alias-address']);?>" />
																		</td>
																		<td>
																			<select name="alias-subnet" class="selectpicker" data-style="btn-default" id="alias-subnet" data-width="auto">
																				<?php
																				for ($i = 32; $i > 0; $i--) {
																					if($i <> 31) {
																						echo "<option value=\"{$i}\" ";
																						if ($i == $pconfig['alias-subnet']) echo "selected=\"selected\"";
																						echo ">" . $i . "</option>";
																					}
																				}
																				?>
																			</select>
																			<?=gettext("The value in this field is used as a fixed alias IPv4 address by the " .
																			"DHCP client."); ?>
																		</td>
																	</tr>
																</table>
															</td>
														</tr>
														<tr style='display:none' id="show_basic_dhcprejectlease">
															<td width="22%" valign="top" class="vncell"><?=gettext("Reject Leases From"); ?></td>
															<td width="78%" class="vtable">
																<input name="dhcprejectfrom" type="text" class="form-control unknown" id="dhcprejectfrom" size="20" value="<?=htmlspecialchars($pconfig['dhcprejectfrom']);?>" />
																<br />
																<?=gettext("If there is a certain upstream DHCP server that should be ignored, place the IP address or subnet of the DHCP server to be ignored here."); ?>
																<?=gettext("This is useful for rejecting leases from cable modems that offer private IPs when they lose upstream sync."); ?>
															</td>
														</tr>

														<tr style='display:none' id="show_adv_dhcp_protocol_timing">
															<td width="22%" valign="top" class="vncell"><a target="_blank" href="http://www.freebsd.org/cgi/man.cgi?query=dhclient.conf&amp;sektion=5#PROTOCOL_TIMING"><?=gettext("Protocol Timing"); ?></a></td>
															<td width="48%" class="vtable">
																Timeout: <input name="adv_dhcp_pt_timeout" type="text" class="form-control unknown" id="adv_dhcp_pt_timeout" size="2" value="<?=htmlspecialchars($pconfig['adv_dhcp_pt_timeout']);?>" onchange="customdhcpptcheckradiobuton(document.iform.adv_dhcp_pt_values, '');" />
																Retry:   <input name="adv_dhcp_pt_retry"   type="text" class="form-control unknown" id="adv_dhcp_pt_retry"   size="2" value="<?=htmlspecialchars($pconfig['adv_dhcp_pt_retry']);?>"   onchange="customdhcpptcheckradiobuton(document.iform.adv_dhcp_pt_values, '');" />
																Select Timeout: <input name="adv_dhcp_pt_select_timeout" type="text" class="form-control unknown" id="adv_dhcp_pt_select_timeout" size="2" value="<?=htmlspecialchars($pconfig['adv_dhcp_pt_select_timeout']);?>" onchange="customdhcpptcheckradiobuton(document.iform.adv_dhcp_pt_values, '');" />

																&nbsp; &nbsp; &nbsp; &nbsp;
																Presets: &nbsp;
																<input name="adv_dhcp_pt_values" type="radio" value="DHCP"	id="customdhcpptdhcpdefaults"	onclick="customdhcpptsetvalues(this, iform);" />FreeBSD Default &nbsp;
																<input name="adv_dhcp_pt_values" type="radio" value="Clear"	id="customdhcpptclear"		onclick="customdhcpptsetvalues(this, iform);" />Clear

																<br />
																Reboot: <input name="adv_dhcp_pt_reboot" type="text" class="form-control unknown" id="adv_dhcp_pt_reboot" size="2" value="<?=htmlspecialchars($pconfig['adv_dhcp_pt_reboot']);?>" onchange="customdhcpptcheckradiobuton(document.iform.adv_dhcp_pt_values, '');" />
																Backoff Cutoff:   <input name="adv_dhcp_pt_backoff_cutoff"   type="text" class="form-control unknown" id="adv_dhcp_pt_backoff_cutoff"   size="2" value="<?=htmlspecialchars($pconfig['adv_dhcp_pt_backoff_cutoff']);?>"   onchange="customdhcpptcheckradiobuton(document.iform.adv_dhcp_pt_values, '');" />
																Initial Interval: <input name="adv_dhcp_pt_initial_interval" type="text" class="form-control unknown" id="adv_dhcp_pt_initial_interval" size="2" value="<?=htmlspecialchars($pconfig['adv_dhcp_pt_initial_interval']);?>" onchange="customdhcpptcheckradiobuton(document.iform.adv_dhcp_pt_values, '');" />

																&nbsp; &nbsp; &nbsp; &nbsp; &nbsp;
																<input name="adv_dhcp_pt_values" type="radio" value="pfSense"	id="customdhcpptpfsensedefaults"	onclick="customdhcpptsetvalues(this, iform);" />OPNsense Default &nbsp;
																<input name="adv_dhcp_pt_values" type="radio" value="SavedCfg" checked="checked"	id="customdhcpptsavedcfg"		onclick="customdhcpptsetvalues(this, iform);" />Saved Cfg

																<br />
																<?=gettext("The values in these fields are DHCP protocol timings used when requesting a lease. <br /> " ); ?>

																<script type="text/javascript">
																//<![CDATA[
																	function customdhcpptcheckradiobuton(T, BUTTON) {
																		for (var i = 0; i < T.length; i++) {
																			T[i].checked = false;
																			if (T[i].value == BUTTON) T[i].checked = true;
																		}
																		T.value = BUTTON;
																	}

																	function customdhcpptsetvalues(T, FORM) {
																		// timeout, retry, select-timeout, reboot, backoff-cutoff, initial-interval
																		if (T.value == "DHCP")		customdhcpptsetvaluesnow(T, FORM, "60", "300", "0", "10", "120", "10");
																		if (T.value == "pfSense")	customdhcpptsetvaluesnow(T, FORM, "60", "15", "0", "", "", "1");
																		if (T.value == "SavedCfg")	customdhcpptsetvaluesnow(T, FORM, "<?=htmlspecialchars($pconfig['adv_dhcp_pt_timeout']);?>", "<?=htmlspecialchars($pconfig['adv_dhcp_pt_retry']);?>", "<?=htmlspecialchars($pconfig['adv_dhcp_pt_select_timeout']);?>", "<?=htmlspecialchars($pconfig['adv_dhcp_pt_reboot']);?>", "<?=htmlspecialchars($pconfig['adv_dhcp_pt_backoff_cutoff']);?>", "<?=htmlspecialchars($pconfig['adv_dhcp_pt_initial_interval']);?>");
																		if (T.value == "Clear")		customdhcpptsetvaluesnow(T, FORM, "", "", "", "", "", "");
																	}

																	function customdhcpptsetvaluesnow(T, FORM, timeout, retry, selecttimeout, reboot, backoffcutoff, initialinterval) {
																		FORM.adv_dhcp_pt_timeout.value = timeout;
																		FORM.adv_dhcp_pt_retry.value = retry;
																		FORM.adv_dhcp_pt_select_timeout.value = selecttimeout;
																		FORM.adv_dhcp_pt_reboot.value = reboot;
																		FORM.adv_dhcp_pt_backoff_cutoff.value = backoffcutoff;
																		FORM.adv_dhcp_pt_initial_interval.value = initialinterval;

																		FORM.adv_dhcp_pt_values.value = T.value;
																	}

																	<!-- Set the adv_dhcp_pt_values radio button from saved config -->
																	var RADIOBUTTON_VALUE = "<?=htmlspecialchars($pconfig['adv_dhcp_pt_values']);?>";
																	if (RADIOBUTTON_VALUE == "") RADIOBUTTON_VALUE = "SavedCfg";
																	customdhcpptcheckradiobuton(document.iform.adv_dhcp_pt_values, RADIOBUTTON_VALUE);
																//]]>
																</script>
															</td>
														</tr>

														<tr style='display:none' id="show_adv_dhcp_lease_requirements_and_requests">
															<td width="22%" valign="top" class="vncell"><?=gettext("<a target=\"FreeBSD_DHCP\" href=\"http://www.freebsd.org/cgi/man.cgi?query=dhclient.conf&amp;sektion=5#LEASE_REQUIREMENTS_AND_REQUESTS\">Lease Requirements and Requests</a>"); ?></td>
															<td width="78%" class="vtable">
																<?=gettext("<a target=\"FreeBSD_DHCP\" href=\"http://www.freebsd.org/cgi/man.cgi?query=dhclient.conf&amp;sektion=5#LEASE_REQUIREMENTS_AND_REQUESTS\">Send</a> <a target=\"FreeBSD_DHCP\" href=\"http://www.freebsd.org/cgi/man.cgi?query=dhcp-options&amp;sektion=5\">Options</a>"); ?><br />
																<input name="adv_dhcp_send_options" type="text" class="form-control unknown" id="adv_dhcp_send_options" size="86" value="<?=htmlspecialchars($pconfig['adv_dhcp_send_options']);?>" />
																<br />
																<?=gettext("The values in this field are DHCP options to be sent when requesting a DHCP lease.  [option declaration [, ...]] <br />" .
																"Value Substitutions: {interface}, {hostname}, {mac_addr_asciiCD}, {mac_addr_hexCD} <br />" .
																"Where C is U(pper) or L(ower) Case, and D is \" :-.\" Delimiter (space, colon, hyphen, or period) (omitted for none). <br />" .
																"Some ISPs may require certain options be or not be sent. "); ?>
																<hr/>
																<?=gettext("<a target=\"FreeBSD_DHCP\" href=\"http://www.freebsd.org/cgi/man.cgi?query=dhclient.conf&amp;sektion=5#LEASE_REQUIREMENTS_AND_REQUESTS\">Request</a> <a target=\"FreeBSD_DHCP\" href=\"http://www.freebsd.org/cgi/man.cgi?query=dhcp-options&amp;sektion=5\">Options</a>"); ?><br />
																<input name="adv_dhcp_request_options" type="text" class="form-control unknown" id="adv_dhcp_request_options" size="86" value="<?=htmlspecialchars($pconfig['adv_dhcp_request_options']);?>" />
																<br />
																<?=gettext("The values in this field are DHCP option 55 to be sent when requesting a DHCP lease.  [option [, ...]] <br />" .
																"Some ISPs may require certain options be or not be requested. "); ?>
																<hr/>
																<?=gettext("<a target=\"FreeBSD_DHCP\" href=\"http://www.freebsd.org/cgi/man.cgi?query=dhclient.conf&amp;sektion=5#LEASE_REQUIREMENTS_AND_REQUESTS\">Require</a> <a target=\"FreeBSD_DHCP\" href=\"http://www.freebsd.org/cgi/man.cgi?query=dhcp-options&amp;sektion=5\">Options</a>"); ?><br />
																<input name="adv_dhcp_required_options" type="text" class="form-control unknown" id="adv_dhcp_required_options" size="86" value="<?=htmlspecialchars($pconfig['adv_dhcp_required_options']);?>" />
																<br />
																<?=gettext("The values in this field are DHCP options required by the client when requesting a DHCP lease.  [option [, ...]] "); ?>
															</td>
														</tr>

														<tr style='display:none' id="show_adv_dhcp_option_modifiers">
															<td width="22%" valign="top" class="vncell"><?=gettext("<a target=\"FreeBSD_DHCP\" href=\"http://www.freebsd.org/cgi/man.cgi?query=dhcp-options&amp;sektion=5\">Option</a> <a target=\"FreeBSD_DHCP\" href=\"http://www.freebsd.org/cgi/man.cgi?query=dhclient.conf&amp;sektion=5#OPTION_MODIFIERS\">Modifiers</a>"); ?></td>
															<td width="78%" class="vtable">
																<input name="adv_dhcp_option_modifiers" type="text" class="form-control unknown" id="adv_dhcp_option_modifiers" size="86" value="<?=htmlspecialchars($pconfig['adv_dhcp_option_modifiers']);?>" />
																<br />
																<?=gettext("The values in this field are DHCP option modifiers applied to obtained DHCP lease.  [modifier option declaration [, ...]] <br /> " .
																"modifiers: (default, supersede, prepend, append)"); ?>
															</td>
														</tr>

														<tr style='display:none' id="show_adv_dhcp_config_file_override">
															<td width="22%" valign="top" class="vncell"><?=gettext("<a target=\"FreeBSD_DHCP\" href=\"http://www.freebsd.org/cgi/man.cgi?query=dhclient.conf&amp;sektion=5\">Configuration File</a> Override"); ?></td>
															<td width="78%" class="vtable">
																<input name="adv_dhcp_config_file_override_path"   type="text" class="form-control unknown" id="adv_dhcp_config_file_override_path"  size="86" value="<?=htmlspecialchars($pconfig['adv_dhcp_config_file_override_path']);?>" />
																<br />
																<?=gettext("The value in this field is the full absolute path to a DHCP client configuration file.  [/[dirname/[.../]]filename[.ext]] <br /> " .
																"Value Substitutions in Config File: {interface}, {hostname}, {mac_addr_asciiCD}, {mac_addr_hexCD} <br />" .
																"Where C is U(pper) or L(ower) Case, and D is \" :-.\" Delimiter (space, colon, hyphen, or period) (omitted for none). <br />" .
																"Some ISPs may require certain options be or not be sent. "); ?>
															</td>
														</tr>

														<tr>
															<td colspan="2" valign="top" height="16"></td>
														</tr>

													</table>

													<script type="text/javascript">
													//<![CDATA[
														function show_adv_dhcp_config(T) {

															if (T.checked) T.value = "Selected";
															else T.value = "";

															     if (document.iform.adv_dhcp_config_file_override.checked)	show_hide_adv_dhcp('none', 'none', '');
															else if (document.iform.adv_dhcp_config_advanced.checked)	show_hide_adv_dhcp('', '', 'none');
															else									show_hide_adv_dhcp('', 'none', 'none');
														}

														function show_hide_adv_dhcp(basic, advanced, override) {

															document.getElementById("show_basic_dhcphostname").style.display = basic;
															document.getElementById("show_basic_dhcpalias-address").style.display = basic;
															document.getElementById("show_basic_dhcprejectlease").style.display = basic;

															document.getElementById("show_adv_dhcp_protocol_timing").style.display = advanced;
															document.getElementById("show_adv_dhcp_lease_requirements_and_requests").style.display = advanced;
															document.getElementById("show_adv_dhcp_option_modifiers").style.display = advanced;

															document.getElementById("show_adv_dhcp_config_file_override").style.display = override;
														}

														<!-- Set the adv_dhcp_config_advanced checkbox from saved config -->
														if ("<?=htmlspecialchars($pconfig['adv_dhcp_config_advanced']);?>" == "Selected") document.iform.adv_dhcp_config_advanced.checked = true;
														show_adv_dhcp_config(document.iform.adv_dhcp_config_advanced);

														<!-- Set the adv_dhcp_config_file_override checkbox from saved config -->
														if ("<?=htmlspecialchars($pconfig['adv_dhcp_config_file_override']);?>" == "Selected") document.iform.adv_dhcp_config_file_override.checked = true;
														show_adv_dhcp_config(document.iform.adv_dhcp_config_file_override);
													//]]>
													</script>

												</td>
											</tr>
											<tr style="display:none;" id="dhcp6">
												<td colspan="2" style="padding: 0px;">
													<table width="100%" class="table table-striped"  border="0" cellpadding="6" cellspacing="0" summary="dhcp6">
														<tr>
															<td colspan="2" valign="top" class="listtopic"><?=gettext("DHCP6 client configuration &nbsp; &nbsp; " .
															' <input name="adv_dhcp6_config_advanced" type="checkbox" id="adv_dhcp6_config_advanced" value="" onclick="show_adv_dhcp6_config(this)" /> ' .
															" Advanced &nbsp; &nbsp; " .
															' <input name="adv_dhcp6_config_file_override" type="checkbox" id="adv_dhcp6_config_file_override" value="" onclick="show_adv_dhcp6_config(this)" /> ' .
															" Config File Override &nbsp; &nbsp; "); ?>
															</td>
														</tr>
														<!--- Leave commented out for now
														<tr style='display:none' id="basicdhcp6_show_dhcp6_duid">
															<td width="22%" valign="top" class="vncell"><?=gettext("DHCPv6 Unique Identifier (DUID)"); ?></td>
															<td width="78%" class="vtable">
																<input name="dhcp6-duid" type="text" class="form-control unknown" id="dhcp6-duid" size="40" value="<?=htmlspecialchars($pconfig['dhcp6-duid']);?>" />
																<br />
																<?=gettext("The value in this field is sent as the DHCPv6 client identifier " .
																"when requesting a DHCPv6 lease."); ?><br />
																<?php	if(is_readable("/var/db/dhcp6c_duid")) {
																		// $current_duid = file_get_contents("/var/db/dhcp6c_duid");
																	}
																	printf(gettext("The current DUID is: '%s'"),$current_duid);
																	// hexdump -e '"%07.7_ax " 1/2 "%04x" " " 14/1 "%02x:" "\n"'
																?>
															</td>
														</tr>
														-->
														<tr style='display:none' id="basicdhcp6_use_pppoeinterface">
															<td width="22%" valign="top" class="vncell"><?=gettext("Use IPv4 connectivity as parent interface"); ?></td>
															<td width="78%" class="vtable">
																<input name="dhcp6usev4iface" type="checkbox" id="dhcp6usev4iface" value="yes" <?php if ($pconfig['dhcp6usev4iface'] == true) echo "checked=\"checked\""; ?> />
																<?=gettext("Request a IPv6 prefix/information through the IPv4 connectivity link"); ?>
															</td>
														</tr>
														<tr style='display:none' id="basicdhcp6_show_dhcp6_prefix_only">
															<td width="22%" valign="top" class="vncell"><?=gettext("Request only a IPv6 prefix"); ?></td>
															<td width="78%" class="vtable">
																<input name="dhcp6prefixonly" type="checkbox" id="dhcp6prefixonly" value="yes" <?php if ($pconfig['dhcp6prefixonly'] == true) echo "checked=\"checked\""; ?> />
																<?=gettext("Only request a IPv6 prefix, do not request a IPv6 address"); ?>
															</td>
														</tr>
														<tr style='display:none' id="basicdhcp6_show_dhcp6_prefix_delegation_size">
															<td width="22%" valign="top" class="vncell"><?=gettext("DHCPv6 Prefix Delegation size"); ?></td>
															<td width="78%" class="vtable">
																<select name="dhcp6-ia-pd-len" class="selectpicker" data-style="btn-default" id="dhcp6-ia-pd-len">
																	<?php
																	$sizes = array("none" => "None", 16 => "48", 12 => "52", 8 => "56", 4 => "60", 2 => "62", 1 => "63", 0 => "64");
																	foreach($sizes as $bits => $length) {
																		echo "<option value=\"{$bits}\" ";
																		if (is_numeric($pconfig['dhcp6-ia-pd-len']) && ($bits == $pconfig['dhcp6-ia-pd-len'])) echo "selected=\"selected\"";
																		echo ">" . $length . "</option>";
																	}
																	?>
																</select>
																<br />
																<?=gettext("The value in this field is the delegated prefix length provided by the DHCPv6 server. Normally specified by the ISP."); ?>
															</td>
														</tr>
														<tr style='display:none' id="basicdhcp6_show_dhcp6_prefix_send_hint">
															<td width="22%" valign="top" class="vncell"><?=gettext("Send IPv6 prefix hint"); ?></td>
															<td width="78%" class="vtable">
																<input name="dhcp6-ia-pd-send-hint" type="checkbox" id="dhcp6-ia-pd-send-hint" value="yes" <?php if ($pconfig['dhcp6-ia-pd-send-hint'] == true) echo "checked=\"checked\""; ?> />
																<?=gettext("Send an IPv6 prefix hint to indicate the desired prefix size for delegation"); ?>
															</td>
														</tr>

														<tr style='display:none' id="show_adv_dhcp6_interface_statement">
															<td width="22%" valign="top" class="vncell">
																<?=gettext("<a target=\"FreeBSD_DHCP\" href=\"http://www.freebsd.org/cgi/man.cgi?query=dhcp6c.conf&amp;sektion=5&amp;apropos=0&amp;manpath=FreeBSD+Ports#Interface_statement\">Interface Statement</a>"); ?>
																<br /><br />
																<input name="adv_dhcp6_interface_statement_information_only_enable" type="checkbox" id="adv_dhcp6_interface_statement_information_only_enable" value="" onclick="show_adv_dhcp6_config(this)" />
																<?=gettext("Information Only"); ?>
															</td>
															<td width="78%" class="vtable">
																<?=gettext("Send Options"); ?><br />
																<input name="adv_dhcp6_interface_statement_send_options" type="text" class="form-control unknown" id="adv_dhcp6_interface_statement_send_options" size="86" value="<?=htmlspecialchars($pconfig['adv_dhcp6_interface_statement_send_options']);?>" />
																<br />
																<?=gettext("The values in this field are DHCP send options to be sent when requesting a DHCP lease.  [option declaration [, ...]] <br />" .
																"Value Substitutions: {interface}, {hostname}, {mac_addr_asciiCD}, {mac_addr_hexCD} <br />" .
																"Where C is U(pper) or L(ower) Case, and D is \" :-.\" Delimiter (space, colon, hyphen, or period) (omitted for none). <br />" .
																"Some DHCP services may require certain options be or not be sent. "); ?>
																<br />
																<br />
																<?=gettext("Request Options"); ?><br />
																<input name="adv_dhcp6_interface_statement_request_options" type="text" class="form-control unknown" id="adv_dhcp6_interface_statement_request_options" size="86" value="<?=htmlspecialchars($pconfig['adv_dhcp6_interface_statement_request_options']);?>" />
																<br />
																<?=gettext("The values in this field are DHCP request options to be sent when requesting a DHCP lease.  [option [, ...]] <br />" .
																"Some DHCP services may require certain options be or not be requested. "); ?>
																<br />
																<br />
																<?=gettext("Script"); ?><br />
																<input name="adv_dhcp6_interface_statement_script" type="text" class="form-control unknown" id="adv_dhcp6_interface_statement_script" size="86" value="<?=htmlspecialchars($pconfig['adv_dhcp6_interface_statement_script']);?>" />
																<br />
																<?=gettext("The value in this field is the absolute path to a script invoked on certain conditions including when a reply message is received. <br />" .
																"[/[dirname/[.../]]filename[.ext]] "); ?>
															</td>
														</tr>

														<tr style='display:none' id="show_adv_dhcp6_id_assoc_statement">
															<td width="22%" valign="top" class="vncell">
																<?=gettext("<a target=\"FreeBSD_DHCP\" href=\"http://www.freebsd.org/cgi/man.cgi?query=dhcp6c.conf&amp;sektion=5&amp;apropos=0&amp;manpath=FreeBSD+Ports#Identity_association_statement\">Identity Association Statement</a>"); ?>
															</td>
															<td width="78%" class="vtable">

																<input name="adv_dhcp6_id_assoc_statement_address_enable" type="checkbox" id="adv_dhcp6_id_assoc_statement_address_enable" value="" onclick="show_adv_dhcp6_config(this);" />
																<?=gettext("Non-Temporary Address Allocation"); ?>
																<div style='display:none'  id="show_adv_dhcp6_id_assoc_statement_address">
																<?=gettext("id-assoc na"); ?>
																<?=gettext("<i>ID</i>"); ?>
																<input name="adv_dhcp6_id_assoc_statement_address_id" type="text" class="form-control unknown" id="adv_dhcp6_id_assoc_statement_address_id" size="3" value="<?=htmlspecialchars($pconfig['adv_dhcp6_id_assoc_statement_address_id']);?>" />
																<br />
																<?=gettext("Address"); ?>
																<?=gettext("<i>ipv6-address</i>"); ?>
																<input name="adv_dhcp6_id_assoc_statement_address" type="text" class="form-control unknown" id="adv_dhcp6_id_assoc_statement_address" size="34" value="<?=htmlspecialchars($pconfig['adv_dhcp6_id_assoc_statement_address']);?>" />
																<?=gettext("<i>pltime</i>"); ?>
																<input name="adv_dhcp6_id_assoc_statement_address_pltime" type="text" class="form-control unknown" id="adv_dhcp6_id_assoc_statement_address_pltime" size="3" value="<?=htmlspecialchars($pconfig['adv_dhcp6_id_assoc_statement_address_pltime']);?>" />
																<?=gettext("<i>vltime</i>"); ?>
																<input name="adv_dhcp6_id_assoc_statement_address_vltime" type="text" class="form-control unknown" id="adv_dhcp6_id_assoc_statement_address_vltime" size="3" value="<?=htmlspecialchars($pconfig['adv_dhcp6_id_assoc_statement_address_vltime']);?>" />
																</div>
																<hr/>

																<input name="adv_dhcp6_id_assoc_statement_prefix_enable" type="checkbox" id="adv_dhcp6_id_assoc_statement_prefix_enable" value="" onclick="show_adv_dhcp6_config(this)" />
																<?=gettext("Prefix Delegation"); ?>
																<div style='display:none'  id="show_adv_dhcp6_id_assoc_statement_prefix">
																<?=gettext("id-assoc pd"); ?>
																<?=gettext("<i>ID</i>"); ?>
																<input name="adv_dhcp6_id_assoc_statement_prefix_id" type="text" class="form-control unknown" id="adv_dhcp6_id_assoc_statement_prefix_id" size="3" value="<?=htmlspecialchars($pconfig['adv_dhcp6_id_assoc_statement_prefix_id']);?>" />
																<br />
																<?=gettext("Prefix"); ?>
																<?=gettext("<i>ipv6-prefix</i>"); ?>
																<input name="adv_dhcp6_id_assoc_statement_prefix" type="text" class="form-control unknown" id="adv_dhcp6_id_assoc_statement_prefix" size="37" value="<?=htmlspecialchars($pconfig['adv_dhcp6_id_assoc_statement_prefix']);?>" />
																<?=gettext("<i>pltime</i>"); ?>
																<input name="adv_dhcp6_id_assoc_statement_prefix_pltime" type="text" class="form-control unknown" id="adv_dhcp6_id_assoc_statement_prefix_pltime" size="3" value="<?=htmlspecialchars($pconfig['adv_dhcp6_id_assoc_statement_prefix_pltime']);?>" />
																<?=gettext("<i>vltime</i>"); ?>
																<input name="adv_dhcp6_id_assoc_statement_prefix_vltime" type="text" class="form-control unknown" id="adv_dhcp6_id_assoc_statement_prefix_vltime" size="3" value="<?=htmlspecialchars($pconfig['adv_dhcp6_id_assoc_statement_prefix_vltime']);?>" />
																</div>
															</td>
														</tr>

														<tr style='display:none' id="show_adv_dhcp6_prefix_interface_statement">
															<td width="22%" valign="top" class="vncell">
																<?=gettext("<a target=\"FreeBSD_DHCP\" href=\"http://www.freebsd.org/cgi/man.cgi?query=dhcp6c.conf&amp;sektion=5&amp;apropos=0&amp;manpath=FreeBSD+Ports#Prefix_interface_statement\">Prefix Interface Statement</a>"); ?>
															</td>
															<td width="78%" class="vtable">
																<?=gettext("Prefix Interface "); ?>
																<?=gettext("<i>sla-id</i>"); ?>
																<input name="adv_dhcp6_prefix_interface_statement_sla_id" type="text" class="form-control unknown" id="adv_dhcp6_prefix_interface_statement_sla_id" size="3" value="<?=htmlspecialchars($pconfig['adv_dhcp6_prefix_interface_statement_sla_id']);?>" />
																<?=gettext("<i>sla-len</i>"); ?>
																<input name="adv_dhcp6_prefix_interface_statement_sla_len" type="text" class="form-control unknown" id="adv_dhcp6_prefix_interface_statement_sla_len" size="3" value="<?=htmlspecialchars($pconfig['adv_dhcp6_prefix_interface_statement_sla_len']);?>" />
															</td>
														</tr>

														<tr style='display:none' id="show_adv_dhcp6_authentication_statement">
															<td width="22%" valign="top" class="vncell">
																<?=gettext("<a target=\"FreeBSD_DHCP\" href=\"http://www.freebsd.org/cgi/man.cgi?query=dhcp6c.conf&amp;sektion=5&amp;apropos=0&amp;manpath=FreeBSD+Ports#Authentication_statement\">Authentication Statement</a>"); ?>
															</td>
															<td width="78%" class="vtable">
																<?=gettext("<i>authname</i>"); ?>
																<input name="adv_dhcp6_authentication_statement_authname" type="text" class="form-control unknown" id="adv_dhcp6_authentication_statement_authname" size="10" value="<?=htmlspecialchars($pconfig['adv_dhcp6_authentication_statement_authname']);?>" />
																<?=gettext("<i>protocol</i>"); ?>
																<input name="adv_dhcp6_authentication_statement_protocol" type="text" class="form-control unknown" id="adv_dhcp6_authentication_statement_protocol" size="6" value="<?=htmlspecialchars($pconfig['adv_dhcp6_authentication_statement_protocol']);?>" />
																<?=gettext("<i>algorithm</i>"); ?>
																<input name="adv_dhcp6_authentication_statement_algorithm" type="text" class="form-control unknown" id="adv_dhcp6_authentication_statement_algorithm" size="8" value="<?=htmlspecialchars($pconfig['adv_dhcp6_authentication_statement_algorithm']);?>" />
																<?=gettext("<i>rdm</i>"); ?>
																<input name="adv_dhcp6_authentication_statement_rdm" type="text" class="form-control unknown" id="adv_dhcp6_authentication_statement_rdm" size="9" value="<?=htmlspecialchars($pconfig['adv_dhcp6_authentication_statement_rdm']);?>" />
															</td>
														</tr>

														<tr style='display:none' id="show_adv_dhcp6_key_info_statement">
															<td width="22%" valign="top" class="vncell">
																<?=gettext("<a target=\"FreeBSD_DHCP\" href=\"http://www.freebsd.org/cgi/man.cgi?query=dhcp6c.conf&amp;sektion=5&amp;apropos=0&amp;manpath=FreeBSD+Ports#Keyinfo_statement\">Keyinfo Statement</a>"); ?>
															</td>
															<td width="78%" class="vtable">
																<?=gettext("<i>keyname</i>"); ?>
																<input name="adv_dhcp6_key_info_statement_keyname" type="text" class="form-control unknown" id="adv_dhcp6_key_info_statement_keyname" size="27" value="<?=htmlspecialchars($pconfig['adv_dhcp6_key_info_statement_keyname']);?>" />
																<?=gettext("<i>realm</i>"); ?>
																<input name="adv_dhcp6_key_info_statement_realm" type="text" class="form-control unknown" id="adv_dhcp6_key_info_statement_realm" size="37" value="<?=htmlspecialchars($pconfig['adv_dhcp6_key_info_statement_realm']);?>" />
																<br />
																<?=gettext("<i>keyid</i>"); ?>
																<input name="adv_dhcp6_key_info_statement_keyid" type="text" class="form-control unknown" id="adv_dhcp6_key_info_statement_keyid" size="2" value="<?=htmlspecialchars($pconfig['adv_dhcp6_key_info_statement_keyid']);?>" />
																<?=gettext("<i>secret</i>"); ?>
																<input name="adv_dhcp6_key_info_statement_secret" type="text" class="form-control unknown" id="adv_dhcp6_key_info_statement_secret" size="36" value="<?=htmlspecialchars($pconfig['adv_dhcp6_key_info_statement_secret']);?>" />
																<?=gettext("<i>expire</i>"); ?>
																<input name="adv_dhcp6_key_info_statement_expire" type="text" class="form-control unknown" id="adv_dhcp6_key_info_statement_expire" size="15" value="<?=htmlspecialchars($pconfig['adv_dhcp6_key_info_statement_expire']);?>" />
															</td>
														</tr>

														<tr style='display:none' id="show_adv_dhcp6_config_file_override">
															<td width="22%" valign="top" class="vncell">
																<?=gettext("<a target=\"FreeBSD_DHCP\" href=\"http://www.freebsd.org/cgi/man.cgi?query=dhcp6c.conf&amp;sektion=5&amp;apropos=0&amp;manpath=FreeBSD+Ports\">Configuration File</a> Override"); ?>
															</td>
															<td width="78%" class="vtable">
																<input name="adv_dhcp6_config_file_override_path"   type="text" class="form-control unknown" id="adv_dhcp6_config_file_override_path"  size="86" value="<?=htmlspecialchars($pconfig['adv_dhcp6_config_file_override_path']);?>" />
																<br />
																<?=gettext("The value in this field is the full absolute path to a DHCP client configuration file.  [/[dirname/[.../]]filename[.ext]] <br /> " .
																"Value Substitutions in Config File: {interface}, {hostname}, {mac_addr_asciiCD}, {mac_addr_hexCD} <br />" .
																"Where C is U(pper) or L(ower) Case, and D is \" :-.\" Delimiter (space, colon, hyphen, or period) (omitted for none). <br />" .
																"Some ISPs may require certain options be or not be sent. "); ?>
															</td>
														</tr>

														<tr>
															<td colspan="2" valign="top" height="16"></td>
														</tr>

													</table>

													<script type="text/javascript">
													//<![CDATA[
														function show_adv_dhcp6_config(T) {

															if (T.checked) T.value = "Selected";
															else T.value = "";

															     if (document.iform.adv_dhcp6_config_file_override.checked)	show_hide_adv_dhcp6('none', 'none', ''    );
															else if (document.iform.adv_dhcp6_config_advanced.checked)		show_hide_adv_dhcp6('none', '',     'none');
															else															show_hide_adv_dhcp6('',     'none', 'none');
														}

														function show_hide_adv_dhcp6(basic, advanced, override) {

															document.getElementById("basicdhcp6_use_pppoeinterface").style.display = basic;
															document.getElementById("basicdhcp6_show_dhcp6_prefix_delegation_size").style.display = basic;
															document.getElementById("basicdhcp6_show_dhcp6_prefix_send_hint").style.display = basic;
															document.getElementById("basicdhcp6_show_dhcp6_prefix_only").style.display = basic;

															document.getElementById("show_adv_dhcp6_interface_statement").style.display = advanced;
															document.getElementById("show_adv_dhcp6_id_assoc_statement").style.display = advanced;

															document.getElementById("show_adv_dhcp6_id_assoc_statement_address").style.display = 'none';
															if (document.iform.adv_dhcp6_id_assoc_statement_address_enable.checked)  {
																document.getElementById("show_adv_dhcp6_id_assoc_statement_address").style.display = advanced;
															}

															document.getElementById("show_adv_dhcp6_id_assoc_statement_prefix").style.display = 'none';
															document.getElementById("show_adv_dhcp6_prefix_interface_statement").style.display = 'none';
															if (document.iform.adv_dhcp6_id_assoc_statement_prefix_enable.checked)  {
																document.getElementById("show_adv_dhcp6_id_assoc_statement_prefix").style.display = advanced;
																document.getElementById("show_adv_dhcp6_prefix_interface_statement").style.display = advanced;
															}

															document.getElementById("show_adv_dhcp6_authentication_statement").style.display = advanced;
															document.getElementById("show_adv_dhcp6_key_info_statement").style.display = advanced;

															document.getElementById("show_adv_dhcp6_config_file_override").style.display = override;
														}

														<!-- Set the adv_dhcp6_config_advanced checkbox from saved config -->
														if ("<?=htmlspecialchars($pconfig['adv_dhcp6_config_advanced']);?>" == "Selected") document.iform.adv_dhcp6_config_advanced.checked = true;
														show_adv_dhcp6_config(document.iform.adv_dhcp6_config_advanced);

														<!-- Set the adv_dhcp6_config_file_override checkbox from saved config -->
														if ("<?=htmlspecialchars($pconfig['adv_dhcp6_config_file_override']);?>" == "Selected") document.iform.adv_dhcp6_config_file_override.checked = true;
														show_adv_dhcp6_config(document.iform.adv_dhcp6_config_file_override);

														<!-- Set the adv_dhcp6_interface_statement_information_only_enable checkbox from saved config -->
														if ("<?=htmlspecialchars($pconfig['adv_dhcp6_interface_statement_information_only_enable']);?>" == "Selected") document.iform.adv_dhcp6_interface_statement_information_only_enable.checked = true;
														show_adv_dhcp6_config(document.iform.adv_dhcp6_interface_statement_information_only_enable);

														<!-- Set the adv_dhcp6_id_assoc_statement_address_enable checkbox from saved config -->
														if ("<?=htmlspecialchars($pconfig['adv_dhcp6_id_assoc_statement_address_enable']);?>" == "Selected") document.iform.adv_dhcp6_id_assoc_statement_address_enable.checked = true;
														show_adv_dhcp6_config(document.iform.adv_dhcp6_id_assoc_statement_address_enable);

														<!-- Set the adv_dhcp6_id_assoc_statement_prefix_enable checkbox from saved config -->
														if ("<?=htmlspecialchars($pconfig['adv_dhcp6_id_assoc_statement_prefix_enable']);?>" == "Selected") document.iform.adv_dhcp6_id_assoc_statement_prefix_enable.checked = true;
														show_adv_dhcp6_config(document.iform.adv_dhcp6_id_assoc_statement_prefix_enable);
													//]]>
													</script>

												</td>
											</tr>
											<tr style="display:none;" id="_6rd">
												<td colspan="2" style="padding: 0px;">
													<table width="100%" class="table table-striped"  border="0" cellpadding="6" cellspacing="0" summary="6rd">
														<tr>
															<td colspan="2" valign="top" class="listtopic"><?=gettext("6RD Rapid Deployment"); ?></td>
														</tr>
														<tr>
															<td width="22%" valign="top" class="vncell"><?=gettext("6RD prefix"); ?></td>
															<td width="78%" class="vtable">
																<input name="prefix-6rd" type="text" class="form-control unknown" id="prefix-6rd" size="40" value="<?=htmlspecialchars($pconfig['prefix-6rd']);?>" />
																<br />
																<?=gettext("The value in this field is the 6RD IPv6 prefix assigned by your ISP. e.g. '2001:db8::/32'") ?><br />
															</td>
														</tr>
														<tr>
															<td width="22%" valign="top" class="vncell"><?=gettext("6RD Border Relay"); ?></td>
															<td width="78%" class="vtable">
																<input name="gateway-6rd" type="text" class="form-control unknown" id="gateway-6rd" size="40" value="<?=htmlspecialchars($pconfig['gateway-6rd']);?>" />
																<br />
																<?=gettext("The value in this field is 6RD IPv4 gateway address assigned by your ISP") ?><br />
															</td>
														</tr>
														<tr>
															<td width="22%" valign="top" class="vncell"><?=gettext("6RD IPv4 Prefix length"); ?></td>
															<td width="78%" class="vtable">
																<select name="prefix-6rd-v4plen" class="selectpicker" data-style="btn-default" id="prefix-6rd-v4plen">
																	<?php
																	for ($i = 0; $i < 32; $i++) {
																		echo "<option value=\"{$i}\" ";
																		if (is_numeric($pconfig['prefix-6rd-v4plen']) && ($i == $pconfig['prefix-6rd-v4plen'])) echo "selected=\"selected\"";
																		echo ">" . $i . " bits</option>";
																	}
																	?>
																</select>
																<br />
																<?=gettext("The value in this field is the 6RD IPv4 prefix length. Normally specified by the ISP. A value of 0 means we embed the entire IPv4 address in the 6RD prefix."); ?>
															</td>
														</tr>
														<tr>
															<td colspan="2" valign="top" height="16"></td>
														</tr>
													</table>
												</td>
											</tr>
											<tr style="display:none;" id="track6">
												<td colspan="2" style="padding: 0px;">
													<table width="100%" class="table table-striped"  border="0" cellpadding="6" cellspacing="0" summary="track6">
														<tr>
															<td colspan="2" valign="top" class="listtopic"><?=gettext("Track IPv6 Interface"); ?></td>
														</tr>
														<tr>
															<td width="22%" valign="top" class="vncell"><?=gettext("IPv6 Interface"); ?></td>
															<td width="78%" class="vtable">
															<select name='track6-interface' class='selectpicker' data-style='btn-default' >
															<?php
																$interfaces = get_configured_interface_with_descr(false, true);
																$dynv6ifs = array();
																foreach ($interfaces as $iface => $ifacename) {
																	switch($config['interfaces'][$iface]['ipaddrv6']) {
																		case "6to4":
																		case "6rd":
																		case "dhcp6":
																			$dynv6ifs[$iface] = $ifacename;
																			break;
																		default:
																			continue;
																	}
																}
																$rowIndex = 0;
																foreach($dynv6ifs as $iface => $ifacename) {
																	$rowIndex++;
																	echo "<option value=\"{$iface}\"";
																	if ($iface == $pconfig['track6-interface'])
																		echo " selected=\"selected\"";
																	echo ">" . htmlspecialchars($ifacename) . "</option>";
																}
																if ($rowIndex == 0)
																	echo "<option></option>";
															?>
															</select> <br />
																<br />
																<?=gettext("This selects the dynamic IPv6 WAN interface to track for configuration") ?><br />
															</td>
														</tr>
														<tr>
															<td width="22%" valign="top" class="vncell"><?=gettext("IPv6 Prefix ID"); ?></td>
															<td width="78%" class="vtable">
																<?php
																	if ($pconfig['track6-prefix-id'] == "")
																		$pconfig['track6-prefix-id'] = 0;
																	$track6_prefix_id_hex = sprintf("%x", $pconfig['track6-prefix-id']);
																?>
																<input name="track6-prefix-id--hex" type="text" class="form-control unknown" id="track6-prefix-id--hex" size="8" value="<?= $track6_prefix_id_hex ?>" />
																<br />
																<?= gettext("The value in this field is the (Delegated) IPv6 prefix id. This determines the configurable network ID based on the dynamic IPv6 connection"); ?>
																<br />
																<?= sprintf(gettext("Enter a <b>hexadecimal</b> value between %x and %x here, default value is 0."), 0, $ipv6_num_prefix_ids - 1); ?>
															</td>
														</tr>
														<tr>
															<td colspan="2" valign="top" height="16"></td>
														</tr>
													</table>
												</td>
											</tr>
											<tr style="display:none;" id="ppp">
												<td colspan="2" style="padding: 0px;">
													<table width="100%" class="table table-striped"  border="0" cellpadding="6" cellspacing="0" summary="ppp">
														<tr>
															<td colspan="2" valign="top" class="listtopic"><?=gettext("PPP configuration"); ?></td>
														</tr>
														<tr id="ppp_provider">
															<td width="22%" valign="top" class="vncell"><?=gettext("Service Provider"); ?></td>
															<td width="78%" class="vtable">
																<table border="0" cellpadding="0" cellspacing="0" summary="service provider">
																	<tr id="trcountry">
																		<td><?=gettext("Country:"); ?> </td>
																		<td>
																			<select class="selectpicker" data-style="btn-default" name="country" id="country" onchange="providers_list()">
																				<option></option>
																			</select>
																		</td>
																	</tr>
																	<tr id="trprovider" style="display:none">
																		<td><?=gettext("Provider:"); ?> &nbsp;&nbsp;</td>
																		<td>
																			<select class="selectpicker" data-style="btn-default" name="provider_list" id="provider_list" onchange="providerplan_list()">
																				<option></option>
																			</select>
																		</td>
																	</tr>
																	<tr id="trproviderplan" style="display:none">
																		<td><?=gettext("Plan:"); ?> &nbsp;&nbsp;</td>
																		<td>
																			<select class="selectpicker" data-style="btn-default" name="providerplan" id="providerplan" onchange="prefill_provider()">
																				<option></option>
																			</select>
																		</td>
																	</tr>
																</table>
																<span class="vexpl"><?=gettext("Select to fill in data for your service provider."); ?></span>
															</td>
														</tr>
														<tr>
															<td width="22%" valign="top" class="vncell"><?=gettext("Username"); ?></td>
															<td width="78%" class="vtable">
															<input name="username" type="text" class="form-control user" id="username" size="20" value="<?=htmlspecialchars($pconfig['username']);?>" />
															</td>
														</tr>
														<tr>
															<td width="22%" valign="top" class="vncell"><?=gettext("Password"); ?></td>
															<td width="78%" class="vtable">
															<input name="password" type="password" class="form-control pwd" id="password" size="20" value="<?=htmlspecialchars($pconfig['password']);?>" />
															</td>
														</tr>
														<tr id="phone_num">
															<td width="22%" valign="top" class="vncellreq"><?=gettext("Phone Number"); ?></td>
															<td width="78%" class="vtable">
																<input name="phone" type="text" class="form-control unknown" id="phone" size="12" value="<?=htmlspecialchars($pconfig['phone']);?>" />
															</td>
														</tr>
														<tr id="apn_">
															<td width="22%" valign="top" class="vncell"><?=gettext("Access Point Name (APN)"); ?></td>
															<td width="78%" class="vtable">
																<input name="apn" type="text" class="form-control unknown" id="apn" size="40" value="<?=htmlspecialchars($pconfig['apn']);?>" />
															</td>
														</tr>
														<tr id="interface" >
															<td width="22%" valign="top" class="vncellreq"><?=gettext("Modem Port"); ?></td>
															<td width="78%" class="vtable">
																<select name="port" id="port" class="selectpicker" data-style="btn-default">
																<?php
																	$portlist = glob("/dev/cua*");
																	$modems = glob("/dev/modem*");
																	$portlist = array_merge($portlist, $modems);
																	$rowIndex = 0;
																	foreach ($portlist as $port) {
																		if(preg_match("/\.(lock|init)$/", $port))
																			continue;
																		$rowIndex++;
																		echo "<option value=\"".trim($port)."\"";
																		if ($pconfig['port'] == $port)
																			echo " selected=\"selected\"";
																		echo ">{$port}</option>";
																	}
																	if ($rowIndex == 0)
																		echo "<option></option>";
																	?>
																</select>
															</td>
														</tr>
														<tr>
														<td width="22%" valign="top" class="vncell"><?=gettext("Advanced PPP"); ?></td>
															<?php if (isset($pconfig['pppid'])): ?>
																<td width="78%" class="vtable">
																<a href="/interfaces_ppps_edit.php?id=<?=htmlspecialchars($pconfig['pppid']);?>" class="navlnk"><?=gettext("Click here"); ?> </a>
																<?=gettext("to edit PPP configuration."); ?>
																</td>
															<?php else: ?>
																<td width="78%" class="vtable">
																<a href="/interfaces_ppps_edit.php" class="navlnk"><?=gettext("Click here"); ?> </a>
																<?=gettext("to create a PPP configuration."); ?>
																</td>
															<?php endif; ?>
														</tr>
														<tr>
															<td colspan="2" valign="top" height="16"></td>
														</tr>
													</table>
												</td>
											</tr>
											<tr style="display:none;" id="pppoe">
												<td colspan="2" style="padding:0px;">
													<table width="100%" class="table table-striped"  border="0" cellpadding="6" cellspacing="0" summary="pppoe">
														<tr>
															<td colspan="2" valign="top" class="listtopic"><?=gettext("PPPoE configuration"); ?></td>
														</tr>
														<tr>
															<td width="22%" valign="top" class="vncellreq"><?=gettext("Username"); ?></td>
															<td width="78%" class="vtable">
																	<input name="pppoe_username" type="text" class="form-control user" id="pppoe_username" size="20" value="<?=htmlspecialchars($pconfig['pppoe_username']);?>" />
															</td>
														</tr>
														<tr>
															<td width="22%" valign="top" class="vncellreq"><?=gettext("Password"); ?></td>
															<td width="78%" class="vtable">
																<input name="pppoe_password" type="password" class="form-control pwd" id="pppoe_password" size="20" value="<?=htmlspecialchars($pconfig['pppoe_password']);?>" />
															</td>
														</tr>
														<tr>
															<td width="22%" valign="top" class="vncell"><?=gettext("Service name"); ?></td>
															<td width="78%" class="vtable"><input name="provider" type="text" class="form-control unknown" id="provider" size="20" value="<?=htmlspecialchars($pconfig['provider']);?>" />
																<br /> <span class="vexpl"><?=gettext("Hint: this field can usually be left empty"); ?></span>
															</td>
														</tr>
														<tr>
															<td width="22%" valign="top" class="vncell"><?=gettext("Dial on demand"); ?></td>
															<td width="78%" class="vtable">
																<input name="pppoe_dialondemand" type="checkbox" id="pppoe_dialondemand" value="enable" <?php if ($pconfig['pppoe_dialondemand']) echo "checked=\"checked\""; ?> />
																<strong><?=gettext("Enable Dial-On-Demand mode"); ?></strong><br />
																<?=gettext("This option causes the interface to operate in dial-on-demand mode, allowing you to have a "); ?><i><?=gettext("virtual full time"); ?></i> <?=gettext("connection. The interface is configured, but the actual connection of the link is delayed until qualifying outgoing traffic is detected."); ?>
															</td>
														</tr>
														<tr>
															<td width="22%" valign="top" class="vncell"><?=gettext("Idle timeout"); ?></td>
															<td width="78%" class="vtable">
																<input name="pppoe_idletimeout" type="text" class="form-control unknown" id="pppoe_idletimeout" size="8" value="<?=htmlspecialchars($pconfig['pppoe_idletimeout']);?>" /> <?=gettext("seconds"); ?><br /><?=gettext("If no qualifying outgoing packets are transmitted for the specified number of seconds, the connection is brought down. An idle timeout of zero disables this feature."); ?>
															</td>
														</tr>
														<tr>
															<td width="22%" valign="top" class="vncell"><?=gettext("Periodic reset");?></td>
															<td width="78%" class="vtable">
																<table id="presetwrap" cellspacing="0" cellpadding="0" width="100%" summary="periodic reset">
																	<tr>
																		<td align="left" valign="top">
																			<p style="margin: 4px; padding: 4px 0 4px 0; width: 94%;">
																			<select style="vertical-align:top" id="reset_type" name="pppoe-reset-type" class="selectpicker" data-style="btn-default" onchange="show_reset_settings(this.value);">
																				<option value=""><?=gettext("Disabled"); ?></option>
																				<option value="custom" <?php if ($pconfig['pppoe-reset-type'] == "custom") echo "selected=\"selected\""; ?>><?=gettext("Custom"); ?></option>
																				<option value="preset" <?php if ($pconfig['pppoe-reset-type'] == "preset") echo "selected=\"selected\""; ?>><?=gettext("Pre-Set"); ?></option>
																			</select> <?=gettext("Select a reset timing type"); ?>
																			</p>
																			<?php if ($pconfig['pppoe_pr_custom']): ?>
																				<p style="margin: 2px; padding: 4px; width: 94%;" id="pppoecustomwrap">
																			<?php else: ?>
																				<p style="margin: 2px; padding: 4px; width: 94%; display: none;" id="pppoecustomwrap">
																			<?php endif; ?>
																			<input type="text" name="pppoe_resethour" class="fd_incremental_inp_range_0_23 fd_increment_1 fd_classname_dec_buttonDec fd_classname_inc_buttonInc" maxlength="2" id="pppoe_resethour" value="<?= $pconfig['pppoe_resethour']; ?>" size="3" />
																			<?=gettext("hour (0-23)"); ?><br />
																			<input type="text" name="pppoe_resetminute" class="fd_incremental_inp_range_0_59 fd_increment_1 fd_classname_dec_buttonDec fd_classname_inc_buttonInc" maxlength="2" id="pppoe_resetminute" value="<?= $pconfig['pppoe_resetminute']; ?>" size="3" />
																			<?=gettext("minute (0-59)"); ?><br />
																			<input name="pppoe_resetdate" type="text" class="w8em format-m-d-y highlight-days-67" id="pppoe_resetdate" maxlength="10" size="10" value="<?=htmlspecialchars($pconfig['pppoe_resetdate']);?>" />
																			<?=gettext("reset at a specific date (mm/dd/yyyy)"); ?>
																			<br />&nbsp;<br />
																			<span class="red"><strong><?=gettext("Note:"); ?> </strong></span>
																			<?=gettext("If you leave the date field empty, the reset will be executed each day at the time you did specify using the minutes and hour field."); ?>
																			</p>
																			<?php if ($pconfig['pppoe_pr_preset']): ?>
																				<p style="margin: 2px; padding: 4px; width: 94%;" id="pppoepresetwrap">
																			<?php else: ?>
																				<p style="margin: 2px; padding: 4px; width: 94%; display: none;" id="pppoepresetwrap">
																			<?php endif; ?>
																			<input name="pppoe_pr_preset_val" type="radio" id="pppoe_monthly" value="monthly" <?php if ($pconfig['pppoe_monthly']) echo "checked=\"checked\""; ?> />
																			<?=gettext("reset at each month ('0 0 1 * *')"); ?>
																			<br />
																			<input name="pppoe_pr_preset_val" type="radio" id="pppoe_weekly" value="weekly" <?php if ($pconfig['pppoe_weekly']) echo "checked=\"checked\""; ?> />
																			<?=gettext("reset at each week ('0 0 * * 0')"); ?>
																			<br />
																			<input name="pppoe_pr_preset_val" type="radio" id="pppoe_daily" value="daily" <?php if ($pconfig['pppoe_daily']) echo "checked=\"checked\""; ?> />
																			<?=gettext("reset at each day ('0 0 * * *')"); ?>
																			<br />
																			<input name="pppoe_pr_preset_val" type="radio" id="pppoe_hourly" value="hourly" <?php if ($pconfig['pppoe_hourly']) echo "checked=\"checked\""; ?> />
																			<?=gettext("reset at each hour ('0 * * * *')"); ?>
																			</p>
																		</td>
																	</tr>
																</table>
															</td>
														</tr>

														<tr>
															<td width="22%" valign="top" class="vncell"><?=gettext("Advanced and MLPPP"); ?></td>
															<?php if (isset($pconfig['pppid'])): ?>
																<td width="78%" class="vtable">
																<a href="/interfaces_ppps_edit.php?id=<?=htmlspecialchars($pconfig['pppid']);?>" class="navlnk"><?=gettext("Click here"); ?> </a>
																<?=gettext("for additional PPPoE configuration options. Save first if you made changes."); ?>
																</td>
															<?php else: ?>
																<td width="78%" class="vtable">
																<a href="/interfaces_ppps_edit.php" class="navlnk"><?=gettext("Click here"); ?> </a>
																<?=gettext("for advanced PPPoE configuration options and MLPPP configuration."); ?>
																</td>
															<?php endif; ?>
														</tr>
														<tr>
															<td colspan="2" valign="top" height="16"></td>
														</tr>
													</table>
												</td>
											</tr>
											<tr style="display:none;" id="pptp">
												<td colspan="2" style="padding:0px;">
													<table width="100%" class="table table-striped"  border="0" cellpadding="6" cellspacing="0" summary="pptp">
														<tr>
															<td colspan="2" valign="top" class="listtopic"><?=gettext("PPTP/L2TP configuration"); ?></td>
														</tr>
														<tr>
															<td width="22%" valign="top" class="vncellreq"><?=gettext("Username"); ?></td>
															<td width="78%" class="vtable">
																<input name="pptp_username" type="text" class="form-control user" id="pptp_username" size="20" value="<?=htmlspecialchars($pconfig['pptp_username']);?>" />
															</td>
														</tr>
														<tr>
															<td width="22%" valign="top" class="vncellreq"><?=gettext("Password"); ?></td>
															<td width="78%" class="vtable">
																<input name="pptp_password" type="password" class="form-control pwd" id="pptp_password" size="20" value="<?=htmlspecialchars($pconfig['pptp_password']);?>" />
															</td>
														</tr>
														<tr>
															<td width="22%" valign="top" class="vncellreq"><?=gettext("Local IP address"); ?></td>
															<td width="78%" class="vtable">
																<input name="pptp_local" type="text" class="form-control unknown" id="pptp_local" size="20"  value="<?=htmlspecialchars($pconfig['pptp_local'][0]);?>" />
																/
																<select name="pptp_subnet" class="selectpicker" data-style="btn-default" id="pptp_subnet">
																	<?php for ($i = 31; $i > 0; $i--): ?>
																		<option value="<?=$i;?>" <?php if ($i == $pconfig['pptp_subnet'][0]) echo "selected=\"selected\""; ?>>
																			<?=$i;?></option>
																	<?php endfor; ?>
																</select>
															</td>
														</tr>
														<tr>
															<td width="22%" valign="top" class="vncellreq"><?=gettext("Remote IP address"); ?></td>
															<td width="78%" class="vtable">
																<input name="pptp_remote" type="text" class="form-control unknown" id="pptp_remote" size="20" value="<?=htmlspecialchars($pconfig['pptp_remote'][0]);?>" />
															</td>
														</tr>
														<tr>
															<td width="22%" valign="top" class="vncell"><?=gettext("Dial on demand"); ?></td>
															<td width="78%" class="vtable">
																<input name="pptp_dialondemand" type="checkbox" id="pptp_dialondemand" value="enable" <?php if ($pconfig['pptp_dialondemand']) echo "checked=\"checked\""; ?> />
																<strong><?=gettext("Enable Dial-On-Demand mode"); ?></strong><br />
																<?=gettext("This option causes the interface to operate in dial-on-demand mode, allowing you to have a"); ?> <i><?=gettext("virtual full time"); ?></i> <?=gettext("connection. The interface is configured, but the actual connection of the link is delayed until qualifying outgoing traffic is detected."); ?>
															</td>
														</tr>
														<tr>
															<td width="22%" valign="top" class="vncell"><?=gettext("Idle timeout"); ?></td>
															<td width="78%" class="vtable">
																<input name="pptp_idletimeout" type="text" class="form-control unknown" id="pptp_idletimeout" size="8" value="<?=htmlspecialchars($pconfig['pptp_idletimeout']);?>" /> <?=gettext("seconds"); ?><br /><?=gettext("If no qualifying outgoing packets are transmitted for the specified number of seconds, the connection is brought down. An idle timeout of zero disables this feature."); ?>
															</td>
														</tr>
														<tr>
															<td width="22%" valign="top" class="vncell"><?=gettext("Advanced"); ?></td>
															<?php if (isset($pconfig['pppid'])): ?>
																<td width="78%" class="vtable">
																<a href="/interfaces_ppps_edit.php?id=<?=htmlspecialchars($pconfig['pppid']);?>" class="navlnk"><?=gettext("Click here");?></a>
																<?=gettext("for additional PPTP and L2TP configuration options. Save first if you made changes.");?>
																</td>
															<?php else: ?>
																<td width="78%" class="vtable">
																<a href="/interfaces_ppps_edit.php" class="navlnk"><?=gettext("Click here");?></a>
																<?=gettext("for advanced PPTP and L2TP configuration options");?>.
																</td>
															<?php endif; ?>
														</tr>
														<tr>
															<td colspan="2" valign="top" height="16"></td>
														</tr>
													</table>
												</td>
											</tr>
											<?php
												/* Wireless interface? */
												if (isset($wancfg['wireless'])):
											?>
											<tr>
												<td colspan="2" valign="top" class="listtopic"><?=gettext("Common wireless configuration - Settings apply to all wireless networks on"); ?> <?=$wlanbaseif;?>.</td>
											</tr>
											<tr>
												<td valign="top" class="vncell"><?=gettext("Persist common settings");?></td>
												<td class="vtable">
													<input name="persistcommonwireless" type="checkbox" value="yes"  class="form-control" id="persistcommonwireless" <?php if ($pconfig['persistcommonwireless']) echo "checked=\"checked\"";?> />
													<br /><?=gettext("Enabling this preserves the common wireless configuration through interface deletions and reassignments.");?>
												</td>
											</tr>
											<tr>
												<td valign="top" class="vncellreq"><?=gettext("Standard"); ?></td>
												<td class="vtable">
												<select name="standard" class="selectpicker" data-style="btn-default" id="standard">
													<?php
													$rowIndex = 0;
													foreach($wl_modes as $wl_standard => $wl_channels) {
														$rowIndex++;
														echo "<option ";
														if ($pconfig['standard'] == "$wl_standard")
															echo "selected=\"selected\" ";
														echo "value=\"$wl_standard\">802.$wl_standard</option>\n";
													}
													if ($rowIndex == 0)
														echo "<option></option>";
													?>
												</select>
												</td>
											</tr>
											<?php if (isset($wl_modes['11g'])): ?>
											<tr>
												<td valign="top" class="vncellreq">802.11g OFDM <?=gettext("Protection Mode"); ?></td>
												<td class="vtable">
													<select name="protmode" class="selectpicker" data-style="btn-default" id="protmode">
														<option <?php if ($pconfig['protmode'] == 'off') echo "selected=\"selected\"";?> value="off"><?=gettext("Protection mode off"); ?></option>
														<option <?php if ($pconfig['protmode'] == 'cts') echo "selected=\"selected\"";?> value="cts"><?=gettext("Protection mode CTS to self"); ?></option>
														<option <?php if ($pconfig['protmode'] == 'rtscts') echo "selected=\"selected\"";?> value="rtscts"><?=gettext("Protection mode RTS and CTS"); ?></option>
													</select>
													<br />
													<?=gettext("For IEEE 802.11g, use the specified technique for protecting OFDM frames in a mixed 11b/11g network."); ?>
													<br />
												</td>
											</tr>
											<?php else: ?>
											<input name="protmode" type="hidden" id="protmode" value="off" />
											<?php endif; ?>
											<tr>
												<td valign="top" class="vncellreq"><?=gettext("Transmit power"); ?></td>
												<td class="vtable">
													<select name="txpower" class="selectpicker" data-style="btn-default" id="txpower">
														<?
														for($x = 99; $x > 0; $x--) {
															if($pconfig["txpower"] == $x)
																$SELECTED = " selected=\"selected\"";
															else
																$SELECTED = "";
															echo "<option {$SELECTED}>{$x}</option>\n";
														}
														?>
													</select><br />
													<?=gettext("Note: Typically only a few discreet power settings are available and the driver will use the setting closest to the specified value.  Not all adapters support changing the transmit power setting."); ?>
												</td>
											</tr>
											<tr>
												<td valign="top" class="vncellreq"><?=gettext("Channel"); ?></td>
												<td class="vtable">
													<select name="channel" class="selectpicker" data-style="btn-default" id="channel">
														<option <?php if ($pconfig['channel'] == 0) echo "selected=\"selected\""; ?> value="0"><?=gettext("Auto"); ?></option>
														<?php
														foreach($wl_modes as $wl_standard => $wl_channels) {
															if($wl_standard == "11g") { $wl_standard = "11b/g"; }
															else if($wl_standard == "11ng") { $wl_standard = "11b/g/n"; }
															else if($wl_standard == "11na") { $wl_standard = "11a/n"; }
															foreach($wl_channels as $wl_channel) {
																echo "<option ";
																if ($pconfig['channel'] == "$wl_channel") {
																	echo "selected=\"selected\" ";
																}
																echo "value=\"$wl_channel\">$wl_standard - $wl_channel";
																if(isset($wl_chaninfo[$wl_channel]))
																	echo " ({$wl_chaninfo[$wl_channel][1]} @ {$wl_chaninfo[$wl_channel][2]} / {$wl_chaninfo[$wl_channel][3]})";
																echo "</option>\n";
															}
														}
														?>
													</select>
													<br />
													<?=gettext("Legend: wireless standards - channel # (frequency @ max TX power / TX power allowed in reg. domain)"); ?>
													<br />
													<?=gettext("Note: Not all channels may be supported by your card.  Auto may override the wireless standard selected above."); ?>
												</td>
											</tr>
											<?php if (isset($wl_sysctl["{$wl_sysctl_prefix}.diversity"]) || isset($wl_sysctl["{$wl_sysctl_prefix}.txantenna"]) || isset($wl_sysctl["{$wl_sysctl_prefix}.rxantenna"])): ?>
											<tr>
												<td valign="top" class="vncell"><?=gettext("Antenna settings"); ?></td>
												<td class="vtable">
													<table border="0" cellpadding="0" cellspacing="0" summary="antenna settings">
														<tr>
															<?php if (isset($wl_sysctl["{$wl_sysctl_prefix}.diversity"])): ?>
															<td>
																<?=gettext("Diversity"); ?><br />
																<select name="diversity" class="selectpicker" data-style="btn-default" id="diversity">
																	<option <?php if (!isset($pconfig['diversity'])) echo "selected=\"selected\""; ?> value=""><?=gettext("Default"); ?></option>
																	<option <?php if ($pconfig['diversity'] === '0') echo "selected=\"selected\""; ?> value="0"><?=gettext("Off"); ?></option>
																	<option <?php if ($pconfig['diversity'] === '1') echo "selected=\"selected\""; ?> value="1"><?=gettext("On"); ?></option>
																</select>
															</td>
															<td>&nbsp;&nbsp;</td>
															<?php endif; ?>
															<?php if (isset($wl_sysctl["{$wl_sysctl_prefix}.txantenna"])): ?>
															<td>
																<?=gettext("Transmit antenna"); ?><br />
																<select name="txantenna" class="selectpicker" data-style="btn-default" id="txantenna">
																	<option <?php if (!isset($pconfig['txantenna'])) echo "selected=\"selected\""; ?> value=""><?=gettext("Default"); ?></option>
																	<option <?php if ($pconfig['txantenna'] === '0') echo "selected=\"selected\""; ?> value="0"><?=gettext("Auto"); ?></option>
																	<option <?php if ($pconfig['txantenna'] === '1') echo "selected=\"selected\""; ?> value="1"><?=gettext("#1"); ?></option>
																	<option <?php if ($pconfig['txantenna'] === '2') echo "selected=\"selected\""; ?> value="2"><?=gettext("#2"); ?></option>
																</select>
															</td>
															<td>&nbsp;&nbsp;</td>
															<?php endif; ?>
															<?php if (isset($wl_sysctl["{$wl_sysctl_prefix}.rxantenna"])): ?>
															<td>
																<?=gettext("Receive antenna"); ?><br />
																<select name="rxantenna" class="selectpicker" data-style="btn-default" id="rxantenna">
																	<option <?php if (!isset($pconfig['rxantenna'])) echo "selected=\"selected\""; ?> value=""><?=gettext("Default"); ?></option>
																	<option <?php if ($pconfig['rxantenna'] === '0') echo "selected=\"selected\""; ?> value="0"><?=gettext("Auto"); ?></option>
																	<option <?php if ($pconfig['rxantenna'] === '1') echo "selected=\"selected\""; ?> value="1"><?=gettext("#1"); ?></option>
																	<option <?php if ($pconfig['rxantenna'] === '2') echo "selected=\"selected\""; ?> value="2"><?=gettext("#2"); ?></option>
																</select>
															</td>
															<?php endif; ?>
														</tr>
													</table>
													<br />
													<?=gettext("Note: The antenna numbers do not always match up with the labels on the card."); ?>
												</td>
											</tr>
											<?php endif; ?>
											<?php if (isset($wl_sysctl["{$wl_sysctl_prefix}.slottime"]) && isset($wl_sysctl["{$wl_sysctl_prefix}.acktimeout"]) && isset($wl_sysctl["{$wl_sysctl_prefix}.ctstimeout"])): ?>
											<tr>
												<td valign="top" class="vncell"><?=gettext("Distance setting"); ?></td>
												<td class="vtable">
													<input name="distance" type="text" class="form-control unknown" id="distance" size="5" value="<?=htmlspecialchars($pconfig['distance']);?>" />
													<br />
													<?=gettext("Note: This field can be used to tune ACK/CTS timers to fit the distance between AP and Client"); ?><br />
													<?=gettext("(measured in Meters and works only for Atheros based cards !)"); ?>
												</td>
											</tr>
											<?php endif; ?>
											<tr>
												<td valign="top" class="vncell"><?=gettext("Regulatory settings"); ?></td>
												<td class="vtable">
													<?=gettext("Regulatory domain"); ?><br />
													<select name="regdomain" class="selectpicker" data-style="btn-default" id="regdomain">
														<option <?php if (empty($pconfig['regdomain'])) echo "selected=\"selected\""; ?> value=""><?=gettext("Default"); ?></option>
														<?php
														foreach($wl_regdomains as $wl_regdomain_key => $wl_regdomain) {
															echo "<option ";
															if ($pconfig['regdomain'] == $wl_regdomains_attr[$wl_regdomain_key]['ID']) {
																echo "selected=\"selected\" ";
															}
															echo "value=\"{$wl_regdomains_attr[$wl_regdomain_key]['ID']}\">{$wl_regdomain['name']}</option>\n";
														}
														?>
													</select>
													<br />
													<?=gettext("Note: Some cards have a default that is not recognized and require changing the regulatory domain to one in this list for the changes to other regulatory settings to work."); ?>
													<br /><br />
													<?=gettext("Country (listed with country code and regulatory domain)"); ?><br />
													<select name="regcountry" class="selectpicker" data-style="btn-default" id="regcountry">
														<option <?php if (empty($pconfig['regcountry'])) echo "selected=\"selected\""; ?> value=""><?=gettext("Default"); ?></option>
														<?php
														foreach($wl_countries as $wl_country_key => $wl_country) {
															echo "<option ";
															if ($pconfig['regcountry'] == $wl_countries_attr[$wl_country_key]['ID']) {
																echo "selected=\"selected\" ";
															}
															echo "value=\"{$wl_countries_attr[$wl_country_key]['ID']}\">{$wl_country['name']} -- ({$wl_countries_attr[$wl_country_key]['ID']}, " . strtoupper($wl_countries_attr[$wl_country_key]['rd'][0]['REF']) . ")</option>\n";
														}
														?>
													</select>
													<br />
													<?=gettext("Note: Any country setting other than \"Default\" will override the regulatory domain setting"); ?>.
													<br /><br />
													<?=gettext("Location"); ?><br />
													<select name="reglocation" class="selectpicker" data-style="btn-default" id="reglocation">
														<option <?php if (empty($pconfig['reglocation'])) echo "selected=\"selected\""; ?> value=""><?=gettext("Default"); ?></option>
														<option <?php if ($pconfig['reglocation'] == 'indoor') echo "selected=\"selected\""; ?> value="indoor"><?=gettext("Indoor"); ?></option>
														<option <?php if ($pconfig['reglocation'] == 'outdoor') echo "selected=\"selected\""; ?> value="outdoor"><?=gettext("Outdoor"); ?></option>
														<option <?php if ($pconfig['reglocation'] == 'anywhere') echo "selected=\"selected\""; ?> value="anywhere"><?=gettext("Anywhere"); ?></option>
													</select>
													<br /><br />
													<?=gettext("These settings may affect which channels are available and the maximum transmit power allowed on those channels.  Using the correct settings to comply with local regulatory requirements is recommended."); ?>
													<br />
													<?=gettext("Note: All wireless networks on this interface will be temporarily brought down when changing regulatory settings.  Some of the regulatory domains or country codes may not be allowed by some cards.  These settings may not be able to add additional channels that are not already supported."); ?>
												</td>
											</tr>
											<tr>
												<td colspan="2" valign="top" height="16"></td>
											</tr>
											<tr>
												<td colspan="2" valign="top" class="listtopic"><?=gettext("Network-specific wireless configuration");?></td>
											</tr>
											<tr>
												<td valign="top" class="vncellreq"><?=gettext("Mode"); ?></td>
												<td class="vtable">
													<select name="mode" class="selectpicker" data-style="btn-default" id="mode">
														<option <?php if ($pconfig['mode'] == 'bss') echo "selected=\"selected\"";?> value="bss"><?=gettext("Infrastructure (BSS)"); ?></option>
														<option <?php if ($pconfig['mode'] == 'adhoc') echo "selected=\"selected\"";?> value="adhoc"><?=gettext("Ad-hoc (IBSS)"); ?></option>
														<option <?php if ($pconfig['mode'] == 'hostap') echo "selected=\"selected\"";?> value="hostap"><?=gettext("Access Point"); ?></option>
													</select>
												</td>
											</tr>
											<tr>
												<td valign="top" class="vncellreq"><?=gettext("SSID"); ?></td>
												<td class="vtable">
													<input name="ssid" type="text" class="form-control unknown" id="ssid" size="20" value="<?=htmlspecialchars($pconfig['ssid']); ?>" />
													<br />
													<?=gettext("Note: Only required in Access Point mode. If left blank in Ad-hoc or Infrastructure mode, this interface will connect to any available SSID"); ?>
												</td>
											</tr>
											<?php if (isset($wl_modes['11ng']) || isset($wl_modes['11na'])): ?>
											<tr>
												<td valign="top" class="vncell"><?=gettext("Minimum wireless standard"); ?></td>
												<td class="vtable">
													<select name="puremode" class="selectpicker" data-style="btn-default" id="puremode">
														<option <?php if ($pconfig['puremode'] == 'any') echo "selected=\"selected\"";?> value="any"><?=gettext("Any"); ?></option>
														<?php if (isset($wl_modes['11g'])): ?>
														<option <?php if ($pconfig['puremode'] == '11g') echo "selected=\"selected\"";?> value="11g"><?=gettext("802.11g"); ?></option>
														<?php endif; ?>
														<option <?php if ($pconfig['puremode'] == '11n') echo "selected=\"selected\"";?> value="11n"><?=gettext("802.11n"); ?></option>
													</select>
													<br />
													<?=gettext("When operating as an access point, allow only stations capable of the selected wireless standard to associate (stations not capable are not permitted to associate)."); ?>
												</td>
											</tr>
											<?php elseif (isset($wl_modes['11g'])): ?>
											<tr>
												<td valign="top" class="vncell"><?=gettext("802.11g only"); ?></td>
												<td class="vtable">
													<input name="puremode" type="checkbox" value="11g"  class="form-control" id="puremode" <?php if ($pconfig['puremode'] == '11g') echo "checked=\"checked\"";?> />
													<br /><?=gettext("When operating as an access point in 802.11g mode, allow only 11g-capable stations to associate (11b-only stations are not permitted to associate)."); ?>
												</td>
											</tr>
											<?php endif; ?>
											<tr>
												<td valign="top" class="vncell"><?=gettext("Allow intra-BSS communication"); ?></td>
												<td class="vtable">
													<input name="apbridge_enable" type="checkbox" value="yes"  class="form-control" id="apbridge_enable" <?php if ($pconfig['apbridge_enable']) echo "checked=\"checked\"";?> />
													<br />
													<?=gettext("When operating as an access point, enable this if you want to pass packets between wireless clients directly."); ?>
													<br />
													<?=gettext("Disabling the internal bridging is useful when traffic is to be processed with packet filtering."); ?>
												</td>
											</tr>
											<tr>
												<td valign="top" class="vncell"><?=gettext("Enable WME"); ?></td>
												<td class="vtable">
													<input name="wme_enable" type="checkbox" class="form-control" id="wme_enable" value="yes" <?php if ($pconfig['wme_enable']) echo "checked=\"checked\"";?> />
													<br /><?=gettext("Setting this option will force the card to use WME (wireless QoS)."); ?>
												</td>
											</tr>
											<tr>
												<td valign="top" class="vncell"><?=gettext("Enable Hide SSID"); ?></td>
												<td class="vtable">
													<input name="hidessid_enable" type="checkbox" class="form-control" id="hidessid_enable" value="yes" <?php if ($pconfig['hidessid_enable']) echo "checked=\"checked\"";?> />
													<br />
													<?=gettext("Setting this option will force the card to NOT broadcast its SSID"); ?>
													<br />
													<?=gettext("(this might create problems for some clients)."); ?>
												</td>
											</tr>
											<tr>
												<td valign="top" class="vncell"><?=gettext("WEP"); ?></td>
												<td class="vtable">
													<input name="wep_enable" type="checkbox" id="wep_enable" value="yes" <?php if ($pconfig['wep_enable']) echo "checked=\"checked\""; ?> />
													<strong><?=gettext("Enable WEP"); ?></strong>
													<table border="0" cellspacing="0" cellpadding="0" summary="wep">
														<tr>
															<td>&nbsp;</td>
															<td>&nbsp;</td>
															<td>&nbsp;<?=gettext("TX key"); ?>&nbsp;</td>
														</tr>
														<tr>
															<td><?=gettext("Key 1:"); ?>&nbsp;&nbsp;</td>
															<td>
																<input name="key1" type="text" class="form-control unknown" id="key1" size="30" value="<?=htmlspecialchars($pconfig['key1']);?>" />
															</td>
															<td align="center">
																<input name="txkey" type="radio" value="1" <?php if ($pconfig['txkey'] == 1) echo "checked=\"checked\"";?> />
															</td>
														</tr>
														<tr>
															<td><?=gettext("Key 2:"); ?>&nbsp;&nbsp;</td>
															<td>
																<input name="key2" type="text" class="form-control unknown" id="key2" size="30" value="<?=htmlspecialchars($pconfig['key2']);?>" />
															</td>
															<td align="center">
																<input name="txkey" type="radio" value="2" <?php if ($pconfig['txkey'] == 2) echo "checked=\"checked\"";?> />
															</td>
														</tr>
														<tr>
															<td><?=gettext("Key 3:"); ?>&nbsp;&nbsp;</td>
															<td>
																<input name="key3" type="text" class="form-control unknown" id="key3" size="30" value="<?=htmlspecialchars($pconfig['key3']);?>" />
															</td>
															<td align="center">
																<input name="txkey" type="radio" value="3" <?php if ($pconfig['txkey'] == 3) echo "checked=\"checked\"";?> />
															</td>
														</tr>
														<tr>
															<td><?=gettext("Key 4:"); ?>&nbsp;&nbsp;</td>
															<td>
																<input name="key4" type="text" class="form-control unknown" id="key4" size="30" value="<?=htmlspecialchars($pconfig['key4']);?>" />
															</td>
															<td align="center">
																<input name="txkey" type="radio" value="4" <?php if ($pconfig['txkey'] == 4) echo "checked=\"checked\"";?> />
															</td>
														</tr>
													</table>
													<br />
													<?=gettext("40 (64) bit keys may be entered as 5 ASCII characters or 10 hex digits preceded by '0x'."); ?><br />
													<?=gettext("104 (128) bit keys may be entered as 13 ASCII characters or 26 hex digits preceded by '0x'."); ?>
												</td>
											</tr>
											<tr>
												<td valign="top" class="vncell"><?=gettext("WPA"); ?></td>
												<td class="vtable">
													<input name="wpa_enable" type="checkbox" class="form-control" id="wpa_enable" value="yes" <?php if ($pconfig['wpa_enable']) echo "checked=\"checked\""; ?> />
													<strong><?=gettext("Enable WPA"); ?></strong>
													<br /><br />
													<table border="0" cellspacing="0" cellpadding="0" summary="wpa">
														<tr>
															<td>&nbsp;</td>
															<td>&nbsp;<?=gettext("WPA Pre-Shared Key"); ?>&nbsp;</td>
														</tr>
														<tr>
															<td><?=gettext("PSK:"); ?>&nbsp;&nbsp;</td>
															<td>
																<input name="passphrase" type="text" class="form-control unknown" id="passphrase" size="66" value="<?=htmlspecialchars($pconfig['passphrase']);?>" />
															</td>
														</tr>
													</table>
													<br /><?=gettext("Passphrase must be from 8 to 63 characters."); ?>
												</td>
											</tr>
											<tr>
												<td valign="top" class="vncell"><?=gettext("WPA Mode"); ?></td>
												<td class="vtable">
													<select name="wpa_mode" class="selectpicker" data-style="btn-default" id="wpa_mode">
														<option <?php if ($pconfig['wpa_mode'] == '1') echo "selected=\"selected\"";?> value="1"><?=gettext("WPA"); ?></option>
														<option <?php if ($pconfig['wpa_mode'] == '2') echo "selected=\"selected\"";?> value="2"><?=gettext("WPA2"); ?></option>
														<option <?php if ($pconfig['wpa_mode'] == '3') echo "selected=\"selected\"";?> value="3"><?=gettext("Both"); ?></option>
													</select>
												</td>
											</tr>
											<tr>
												<td valign="top" class="vncell"><?=gettext("WPA Key Management Mode"); ?></td>
												<td class="vtable">
													<select name="wpa_key_mgmt" class="selectpicker" data-style="btn-default" id="wpa_key_mgmt">
														<option <?php if ($pconfig['wpa_key_mgmt'] == 'WPA-PSK') echo "selected=\"selected\"";?> value="WPA-PSK"><?=gettext("Pre-Shared Key"); ?></option>
														<option <?php if ($pconfig['wpa_key_mgmt'] == 'WPA-EAP') echo "selected=\"selected\"";?> value="WPA-EAP"><?=gettext("Extensible Authentication Protocol"); ?></option>
														<option <?php if ($pconfig['wpa_key_mgmt'] == 'WPA-PSK WPA-EAP') echo "selected=\"selected\"";?> value="WPA-PSK WPA-EAP"><?=gettext("Both"); ?></option>
													</select>
												</td>
											</tr>
											<tr>
												<td valign="top" class="vncell"><?=gettext("Authentication"); ?></td>
												<td class="vtable">
													<select name="auth_algs" class="selectpicker" data-style="btn-default" id="auth_algs">
														<option <?php if ($pconfig['auth_algs'] == '1') echo "selected=\"selected\"";?> value="1"><?=gettext("Open System Authentication"); ?></option>
														<option <?php if ($pconfig['auth_algs'] == '2') echo "selected=\"selected\"";?> value="2"><?=gettext("Shared Key Authentication"); ?></option>
														<option <?php if ($pconfig['auth_algs'] == '3') echo "selected=\"selected\"";?> value="3"><?=gettext("Both"); ?></option>
													</select>
													<br /><?=gettext("Note: Shared Key Authentication requires WEP."); ?><br />
												</td>
											</tr>
											<tr>
												<td valign="top" class="vncell"><?=gettext("WPA Pairwise"); ?></td>
												<td class="vtable">
													<select name="wpa_pairwise" class="selectpicker" data-style="btn-default" id="wpa_pairwise">
														<option <?php if ($pconfig['wpa_pairwise'] == 'CCMP TKIP') echo "selected=\"selected\"";?> value="CCMP TKIP"><?=gettext("Both"); ?></option>
														<option <?php if ($pconfig['wpa_pairwise'] == 'CCMP') echo "selected=\"selected\"";?> value="CCMP"><?=gettext("AES (recommended)"); ?></option>
														<option <?php if ($pconfig['wpa_pairwise'] == 'TKIP') echo "selected=\"selected\"";?> value="TKIP"><?=gettext("TKIP"); ?></option>
													</select>
												</td>
											</tr>
											<tr>
												<td valign="top" class="vncell"><?=gettext("Key Rotation"); ?></td>
												<td class="vtable">
													<input name="wpa_group_rekey" type="text" class="form-control unknown" id="wpa_group_rekey" size="30" value="<?php echo $pconfig['wpa_group_rekey'] ? $pconfig['wpa_group_rekey'] : "60";?>" />
													<br /><?=gettext("Allowed values are 1-9999 but should not be longer than Master Key Regeneration time."); ?>
												</td>
											</tr>
											<tr>
												<td valign="top" class="vncell"><?=gettext("Master Key Regeneration"); ?></td>
												<td class="vtable">
													<input name="wpa_gmk_rekey" type="text" class="form-control" id="wpa_gmk_rekey" size="30" value="<?php echo $pconfig['wpa_gmk_rekey'] ? $pconfig['wpa_gmk_rekey'] : "3600";?>" />
													<br /><?=gettext("Allowed values are 1-9999 but should not be shorter than Key Rotation time."); ?>
												</td>
											</tr>
											<tr>
												<td valign="top" class="vncell"><?=gettext("Strict Key Regeneration"); ?></td>
												<td class="vtable">
													<input name="wpa_strict_rekey" type="checkbox" value="yes"  class="form-control" id="wpa_strict_rekey" <?php if ($pconfig['wpa_strict_rekey']) echo "checked=\"checked\""; ?> />
													<br /><?=gettext("Setting this option will force the AP to rekey whenever a client disassociates."); ?>
												</td>
											</tr>
											<tr>
												<td valign="top" class="vncell"><?=gettext("Enable IEEE802.1X Authentication"); ?></td>
												<td class="vtable">
													<input name="ieee8021x" type="checkbox" value="yes"  class="form-control" id="ieee8021x" <?php if ($pconfig['ieee8021x']) echo "checked=\"checked\"";?> />
													<br /><?=gettext("Setting this option will enable 802.1x authentication."); ?>
													<br /><span class="red"><strong><?=gettext("NOTE"); ?>:</strong></span> <?=gettext("this option requires checking the \"Enable WPA box\"."); ?>
												</td>
											</tr>
											<tr>
												<td valign="top" class="vncell"><?=gettext("802.1X Authentication Server IP Address"); ?></td>
												<td class="vtable">
													<input name="auth_server_addr" id="auth_server_addr" type="text" class="form-control unknown" size="66" value="<?=htmlspecialchars($pconfig['auth_server_addr']);?>" />
													<br /><?=gettext("Enter the IP address of the 802.1X Authentication Server.  This is commonly a Radius server (FreeRadius, Internet Authentication Services, etc.)"); ?>
												</td>
											</tr>
											<tr>
												<td valign="top" class="vncell"><?=gettext("802.1X Authentication Server Port"); ?></td>
												<td class="vtable">
													<input name="auth_server_port" id="auth_server_port" type="text" class="form-control unknown" size="66" value="<?=htmlspecialchars($pconfig['auth_server_port']);?>" />
													<br /><?=gettext("Leave blank for the default 1812 port."); ?>
												</td>
											</tr>
											<tr>
												<td valign="top" class="vncell"><?=gettext("802.1X Authentication Server Shared Secret"); ?></td>
												<td class="vtable">
													<input name="auth_server_shared_secret" id="auth_server_shared_secret" type="text" class="form-control unknown" size="66" value="<?=htmlspecialchars($pconfig['auth_server_shared_secret']);?>" />
													<br />
												</td>
											</tr>
											<tr>
												<td valign="top" class="vncell"><?=gettext("Secondary 802.1X Authentication Server IP Address"); ?></td>
												<td class="vtable">
													<input name="auth_server_addr2" id="auth_server_addr2" type="text" class="form-control unknown" size="66" value="<?=htmlspecialchars($pconfig['auth_server_addr2']);?>" />
													<br /><?=gettext("Enter the IP address of the 802.1X Authentication Server.  This is commonly a Radius server (FreeRadius, Internet Authentication Services, etc.)"); ?>
												</td>
											</tr>
											<tr>
												<td valign="top" class="vncell"><?=gettext("Secondary 802.1X Authentication Server Port"); ?></td>
												<td class="vtable">
													<input name="auth_server_port2" id="auth_server_port2" type="text" class="form-control unknown" size="66" value="<?=htmlspecialchars($pconfig['auth_server_port2']);?>" />
													<br /><?=gettext("Leave blank for the default 1812 port."); ?>
												</td>
											</tr>
											<tr>
												<td valign="top" class="vncell"><?=gettext("Secondary 802.1X Authentication Server Shared Secret"); ?></td>
												<td class="vtable">
													<input name="auth_server_shared_secret2" id="auth_server_shared_secret2" type="text" class="form-control unknown" size="66" value="<?=htmlspecialchars($pconfig['auth_server_shared_secret2']);?>" />
													<br />
												</td>
											</tr>
											<tr>
												<td valign="top" class="vncell">802.1X <?=gettext("Authentication Roaming Preauth"); ?></td>
												<td class="vtable">
													<input name="rsn_preauth" id="rsn_preauth" type="checkbox" class="form-control unknown" size="66" value="yes" <?php if ($pconfig['rsn_preauth']) echo "checked=\"checked\""; ?> />
													<br />
												</td>
											</tr>
											<tr>
												<td colspan="2" valign="top" height="16"></td>
											</tr>
											<?php endif; ?>
											<tr>
												<td colspan="2" valign="top" class="listtopic"><?=gettext("Private networks"); ?></td>
											</tr>
											<tr>
												<td valign="middle" class="vncell">&nbsp;</td>
												<td class="vtable">
													<a name="rfc1918"></a>
													<input name="blockpriv" type="checkbox" id="blockpriv" value="yes" <?php if ($pconfig['blockpriv']) echo "checked=\"checked\""; ?> />
													<strong><?=gettext("Block private networks"); ?></strong><br />
													<?=gettext("When set, this option blocks traffic from IP addresses that are reserved " .
													"for private  networks as per RFC 1918 (10/8, 172.16/12, 192.168/16) as"); ?>
													<?=gettext("well as loopback addresses (127/8)."); ?>&nbsp;&nbsp; <?=gettext("You should generally " .
													"leave this option turned on, unless your WAN network lies in such " .
													"a private address space, too."); ?>
												</td>
											</tr>
											<tr>
												<td valign="middle" class="vncell">&nbsp;</td>
												<td class="vtable">
													<input name="blockbogons" type="checkbox" id="blockbogons" value="yes" <?php if ($pconfig['blockbogons']) echo "checked=\"checked\""; ?> />
													<strong><?=gettext("Block bogon networks"); ?></strong><br />
													<?=gettext("When set, this option blocks traffic from IP addresses that are reserved " .
													"(but not RFC 1918) or not yet assigned by IANA."); ?>&nbsp;&nbsp;
													<?=gettext("Bogons are prefixes that should never appear in the Internet routing table, " .
													"and obviously should not appear as the source address in any packets you receive."); ?>
													<br /><br />
													<?=gettext("Note: The update frequency can be changed under System->Advanced Firewall/NAT settings.")?>
												</td>
											</tr>
										</table> <!-- End "allcfg" table -->
										</div> <!-- End "allcfg" div -->

										<table width="100%" class="table table-striped"  border="0" cellpadding="6" cellspacing="0" summary="buttons">
											<tr>
												<td width="22%" valign="top">
													&nbsp;
												</td>
												<td width="78%">
													<br />
													<input id="save" name="Submit" type="submit" class="btn btn-primary" value="<?=gettext("Save"); ?>" />
													<input id="cancel" type="button" class="btn btn-default" value="<?=gettext("Cancel");?>" onclick="window.location.href='<?=$referer;?>'" />
													<input name="if" type="hidden" id="if" value="<?=htmlspecialchars($if);?>" />
													<?php if ($wancfg['if'] == $a_ppps[$pppid]['if']) : ?>
													<input name="ppp_port" type="hidden" value="<?=htmlspecialchars($pconfig['port']);?>" />
													<?php endif; ?>
													<input name="ptpid" type="hidden" value="<?=htmlspecialchars($pconfig['ptpid']);?>" />
												</td>
											</tr>
										</table>
									</div>
								</form>
							</div>
						</div>
				</section>
			</div>
		</div>
	</section>

	<script type="text/javascript">
	//<![CDATA[
		var gatewayip;
		var name;
		var gatewayipv6;
		var namev6;
		function show_add_gateway() {
			document.getElementById("addgateway").style.display = '';
			document.getElementById("addgwbox").style.display = 'none';
			jQuery('#gateway').selectpicker('hide');
			document.getElementById("save").style.display = 'none';
			document.getElementById("cancel").style.display = 'none';
			document.getElementById("gwsave").style.display = '';
			document.getElementById("gwcancel").style.display = '';
			jQuery('#notebox').html("");
		}
		function show_add_gateway_v6() {
			document.getElementById("addgatewayv6").style.display = '';
			document.getElementById("addgwboxv6").style.display = 'none';
			jQuery('#gatewayv6').selectpicker('hide');
			document.getElementById("save").style.display = 'none';
			document.getElementById("cancel").style.display = 'none';
			document.getElementById("gwsave").style.display = '';
			document.getElementById("gwcancel").style.display = '';
			jQuery('#noteboxv6').html("");
		}
		function hide_add_gateway() {
			document.getElementById("addgateway").style.display = 'none';
			document.getElementById("addgwbox").style.display = '';
			jQuery('#gateway').selectpicker('show');
			document.getElementById("save").style.display = '';
			document.getElementById("cancel").style.display = '';
			document.getElementById("gwsave").style.display = '';
			document.getElementById("gwcancel").style.display = '';
			jQuery('#status').html('');
		}
		function hide_add_gateway_v6() {
			document.getElementById("addgatewayv6").style.display = 'none';
			document.getElementById("addgwboxv6").style.display = '';
			jQuery('#gatewayv6').selectpicker('show');
			document.getElementById("save").style.display = '';
			document.getElementById("cancel").style.display = '';
			document.getElementById("gwsave").style.display = '';
			document.getElementById("gwcancel").style.display = '';
			jQuery('#statusv6').html('');
		}
		function hide_add_gatewaysave() {
			document.getElementById("addgateway").style.display = 'none';
			var iface = jQuery('#if').val();
			name = jQuery('#name').val();
			var descr = jQuery('#gatewaydescr').val();
			gatewayip = jQuery('#gatewayip').val();

			var defaultgw = '';
			if (jQuery('#defaultgw').is(':checked'))
				defaultgw = '&defaultgw=on';
			var url = "system_gateways_edit.php";
			var pars = 'isAjax=true&ipprotocol=inet' + defaultgw + '&interface=' + escape(iface) + '&name=' + escape(name) + '&descr=' + escape(descr) + '&gateway=' + escape(gatewayip);
			jQuery.ajax(
				url,
				{
					type: 'post',
					data: pars,
					error: report_failure,
					success: save_callback
				});
		}
		function hide_add_gatewaysave_v6() {
			document.getElementById("addgatewayv6").style.display = 'none';
			var iface = jQuery('#if').val();
			name = jQuery('#namev6').val();
			var descr = jQuery('#gatewaydescrv6').val();
			gatewayip = jQuery('#gatewayipv6').val();
			var defaultgw = '';
			if (jQuery('#defaultgwv6').is(':checked'))
				defaultgw = '&defaultgw=on';
			var url_v6 = "system_gateways_edit.php";
			var pars_v6 = 'isAjax=true&ipprotocol=inet6' + defaultgw + '&interface=' + escape(iface) + '&name=' + escape(name) + '&descr=' + escape(descr) + '&gateway=' + escape(gatewayip);
			jQuery.ajax(
				url_v6,
				{
					type: 'post',
					data: pars_v6,
					error: report_failure_v6,
					success: save_callback_v6
				});
		}
		function addOption(selectbox,text,value)
		{
			var optn = document.createElement("OPTION");
			optn.text = text;
			optn.value = value;
			selectbox.append(optn);
			selectbox.prop('selectedIndex',selectbox.children().length-1);
			jQuery('#notebox').html("<p><strong><?=gettext("NOTE:"); ?><\/strong> <?=gettext("You can manage Gateways"); ?> <a target='_blank' href='system_gateways.php'><?=gettext("here"); ?><\/a>.<\/p>");
		}
		function addOption_v6(selectbox,text,value)
		{
			var optn = document.createElement("OPTION");
			optn.text = text;
			optn.value = value;
			selectbox.append(optn);
			selectbox.prop('selectedIndex',selectbox.children().length-1);
			jQuery('#noteboxv6').html("<p><strong><?=gettext("NOTE:"); ?><\/strong> <?=gettext("You can manage Gateways"); ?> <a target='_blank' href='system_gateways.php'><?=gettext("here"); ?><\/a>.<\/p>");
		}
		function report_failure(request, textStatus, errorThrown) {
			if (textStatus === "error" && request.getResponseHeader("Content-Type") === "text/plain") {
				alert(request.responseText);
			} else {
				alert("Sorry, we could not create your IPv4 gateway at this time.");
			}
			hide_add_gateway();
		}
		function report_failure_v6(request, textStatus, errorThrown) {
			if (textStatus === "error" && request.getResponseHeader("Content-Type") === "text/plain") {
				alert(request.responseText);
			} else {
				alert("Sorry, we could not create your IPv6 gateway at this time.");
			}
			hide_add_gateway_v6();
		}
		function save_callback(response) {
			if(response) {
				document.getElementById("addgateway").style.display = 'none';
				hide_add_gateway();
				var gwtext = escape(name) + " - " + gatewayip;
				addOption(jQuery('#gateway'), gwtext, name);
				jQuery('#gateway').selectpicker('refresh');
			} else {
				report_failure();
			}
		}
		function show_advanced_media() {
			document.getElementById("showadvmediabox").innerHTML='';
			aodiv = document.getElementById('showmediaadv');
			aodiv.style.display = "block";
		}
		function save_callback_v6(response_v6) {
			if(response_v6) {
				document.getElementById("addgatewayv6").style.display = 'none';
				hide_add_gateway_v6();
				var gwtext_v6 = escape(name) + " - " + gatewayip;
				addOption_v6(jQuery('#gatewayv6'), gwtext_v6, name);
				jQuery('#gateway6').selectpicker('refresh');
			} else {
				report_failure_v6();
			}
		}
		<?php
		echo "show_allcfg(document.iform.enable);";
		echo "updateType('{$pconfig['type']}');\n";
		echo "updateTypeSix('{$pconfig['type6']}');\n";
		?>
	//]]>
	</script>
	<?php include("foot.inc"); ?><|MERGE_RESOLUTION|>--- conflicted
+++ resolved
@@ -399,12 +399,9 @@
 	unset($input_errors);
 	if (!is_subsystem_dirty('interfaces')) {
 		$intput_errors[] = gettext("You have already applied your settings!");
-<<<<<<< HEAD
-	else {
-=======
 	} else {
 		unlink_if_exists('/tmp/config.cache');
->>>>>>> e8b42bb6
+
 		clear_subsystem_dirty('interfaces');
 
 		if (file_exists('/tmp/.interfaces.apply')) {
