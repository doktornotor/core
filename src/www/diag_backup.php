<?php

/*
	Copyright (C) 2014 Deciso B.V.
	Copyright (C) 2004-2009 Scott Ullrich
	Copyright (C) 2003-2004 Manuel Kasper <mk@neon1.net>.
	All rights reserved.

	Redistribution and use in source and binary forms, with or without
	modification, are permitted provided that the following conditions are met:

	1. Redistributions of source code must retain the above copyright notice,
	   this list of conditions and the following disclaimer.

	2. Redistributions in binary form must reproduce the above copyright
	   notice, this list of conditions and the following disclaimer in the
	   documentation and/or other materials provided with the distribution.

	THIS SOFTWARE IS PROVIDED ``AS IS'' AND ANY EXPRESS OR IMPLIED WARRANTIES,
	INCLUDING, BUT NOT LIMITED TO, THE IMPLIED WARRANTIES OF MERCHANTABILITY
	AND FITNESS FOR A PARTICULAR PURPOSE ARE DISCLAIMED. IN NO EVENT SHALL THE
	AUTHOR BE LIABLE FOR ANY DIRECT, INDIRECT, INCIDENTAL, SPECIAL, EXEMPLARY,
	OR CONSEQUENTIAL DAMAGES (INCLUDING, BUT NOT LIMITED TO, PROCUREMENT OF
	SUBSTITUTE GOODS OR SERVICES; LOSS OF USE, DATA, OR PROFITS; OR BUSINESS
	INTERRUPTION) HOWEVER CAUSED AND ON ANY THEORY OF LIABILITY, WHETHER IN
	CONTRACT, STRICT LIABILITY, OR TORT (INCLUDING NEGLIGENCE OR OTHERWISE)
	ARISING IN ANY WAY OUT OF THE USE OF THIS SOFTWARE, EVEN IF ADVISED OF THE
	POSSIBILITY OF SUCH DAMAGE.
*/
require_once("script/load_phalcon.php");  

/* Allow additional execution time 0 = no limit. */
ini_set('max_execution_time', '0');
ini_set('max_input_time', '0');

/* omit no-cache headers because it confuses IE with file downloads */
$omit_nocacheheaders = true;
$nocsrf = true;

require_once("guiconfig.inc");
require_once("functions.inc");
require_once("filter.inc");
require_once("shaper.inc");
require_once("services.inc");
require_once("util.inc");

$rrddbpath = '/var/db/rrd';
$rrdtool = '/usr/local/bin/rrdtool';

function rrd_data_xml() {
	global $rrddbpath;
	global $rrdtool;

	$result = "\t<rrddata>\n";
	$rrd_files = glob("{$rrddbpath}/*.rrd");
	$xml_files = array();
	foreach ($rrd_files as $rrd_file) {
		$basename = basename($rrd_file);
		$xml_file = preg_replace('/\.rrd$/', ".xml", $rrd_file);
		exec("$rrdtool dump '{$rrd_file}' '{$xml_file}'");
		$xml_data = file_get_contents($xml_file);
		unlink($xml_file);
		if ($xml_data !== false) {
			$result .= "\t\t<rrddatafile>\n";
			$result .= "\t\t\t<filename>{$basename}</filename>\n";
			$result .= "\t\t\t<xmldata>" . base64_encode(gzdeflate($xml_data)) . "</xmldata>\n";
			$result .= "\t\t</rrddatafile>\n";
		}
	}
	$result .= "\t</rrddata>\n";
	return $result;
}

function restore_rrddata() {
	global $config, $g, $rrdtool, $input_errors;
	foreach($config['rrddata']['rrddatafile'] as $rrd) {
		if ($rrd['xmldata']) {
			$rrd_file = "{$g['vardb_path']}/rrd/{$rrd['filename']}";
			$xml_file = preg_replace('/\.rrd$/', ".xml", $rrd_file);
			if (file_put_contents($xml_file, gzinflate(base64_decode($rrd['xmldata']))) === false) {
				log_error("Cannot write $xml_file");
				continue;
			}
			$output = array();
			$status = null;
			exec("$rrdtool restore -f '{$xml_file}' '{$rrd_file}'", $output, $status);
			if ($status) {
				log_error("rrdtool restore -f '{$xml_file}' '{$rrd_file}' failed returning {$status}.");
				continue;
			}
			unlink($xml_file);
		}
		else if ($rrd['data']) {
			$rrd_file = "{$g['vardb_path']}/rrd/{$rrd['filename']}";
			$rrd_fd = fopen($rrd_file, "w");
			if (!$rrd_fd) {
				log_error("Cannot write $rrd_file");
				continue;
			}
			$data = base64_decode($rrd['data']);
			/* Try to decompress the data. */
			$dcomp = @gzinflate($data);
			if ($dcomp) {
				/* If the decompression worked, write the decompressed data */
				if (fwrite($rrd_fd, $dcomp) === false) {
					log_error("fwrite $rrd_file failed");
					continue;
				}
			} else {
				/* If the decompression failed, it wasn't compressed, so write raw data */
				if (fwrite($rrd_fd, $data) === false) {
					log_error("fwrite $rrd_file failed");
					continue;
				}
			}
			if (fclose($rrd_fd) === false) {
				log_error("fclose $rrd_file failed");
				continue;
			}
		}
	}
}


function remove_bad_chars($string) {
	return preg_replace('/[^a-z_0-9]/i','',$string);
}

function check_and_returnif_section_exists($section) {
	global $config;
	if(is_array($config[$section]))
		return true;
	return false;
}

function spit_out_select_items($name, $showall) {
	global $config;

	$areas = array("aliases" => gettext("Aliases"),
		       "captiveportal" => gettext("Captive Portal"),
		       "voucher" => gettext("Captive Portal Vouchers"),
		       "dnsmasq" => gettext("DNS Forwarder"),
		       "dhcpd" => gettext("DHCP Server"),
		       "dhcpdv6" => gettext("DHCPv6 Server"),
		       "filter" => gettext("Firewall Rules"),
		       "interfaces" => gettext("Interfaces"),
		       "ipsec" => gettext("IPSEC"),
		       "nat" => gettext("NAT"),
		       "openvpn" => gettext("OpenVPN"),
		       "pptpd" => gettext("PPTP Server"),
		       "rrddata" => gettext("RRD Data"),
		       "cron" => gettext("Scheduled Tasks"),
		       "syslog" => gettext("Syslog"),
		       "system" => gettext("System"),
		       "staticroutes" => gettext("Static routes"),
		       "sysctl" => gettext("System tunables"),
		       "snmpd" => gettext("SNMP Server"),
		       "shaper" => gettext("Traffic Shaper"),
		       "vlans" => gettext("VLANS"),
		       "wol" => gettext("Wake on LAN")
		);

	$select  = "<select name=\"{$name}\" id=\"{$name}\">";
	$select .= "<option value=\"\">" . gettext("ALL") . "</option>";

	if($showall == true)
		foreach($areas as $area => $areaname)
			$select .= "<option value=\"{$area}\">{$areaname}</option>\n";
	else
		foreach($areas as $area => $areaname)
			if($area === "rrddata" || check_and_returnif_section_exists($area) == true)
				$select .= "<option value=\"{$area}\">{$areaname}</option>\n";

	$select .= "</select>\n";

	if ($name === "backuparea") {
		$select .= <<<END_SCRIPT_BLOCK
			<script type="text/javascript">
			//<![CDATA[
				jQuery(function (\$) {
					$("#{$name}").change(function () {
						backuparea_change(this);
					}).trigger("change");
				});
			//]]>
			</script>
END_SCRIPT_BLOCK;
	}

	echo $select;

}

if ($_POST['apply']) {
	ob_flush();
	flush();
	clear_subsystem_dirty("restore");
	exit;
}

if ($_POST) {
	unset($input_errors);
	if (stristr($_POST['Submit'], gettext("Restore configuration")))
		$mode = "restore";
	else if (stristr($_POST['Submit'], gettext("Download")))
		$mode = "download";
	else if (stristr($_POST['Submit'], gettext("Restore version")))
		$mode = "restore_ver";
        else if (stristr($_POST['Submit'], gettext("Setup/Test Google Drive")))
                $mode = "setup_gdrive";

	if ($_POST["ver"] <> "")
		$ver2restore = $_POST["ver"];

	if ($mode) {

		if ($mode == "download") {

			if ($_POST['encrypt']) {
				if(!$_POST['encrypt_password'] || !$_POST['encrypt_passconf'])
					$input_errors[] = gettext("You must supply and confirm the password for encryption.");
				if($_POST['encrypt_password'] != $_POST['encrypt_passconf'])
					$input_errors[] = gettext("The supplied 'Password' and 'Confirm' field values must match.");
			}

			if (!$input_errors) {

				$host = "{$config['system']['hostname']}.{$config['system']['domain']}";
				$name = "config-{$host}-".date("YmdHis").".xml";
				$data = "";

				if(!$_POST['backuparea']) {
					/* backup entire configuration */
					$data = file_get_contents('/conf/config.xml');
				} else if ($_POST['backuparea'] === "rrddata") {
					$data = rrd_data_xml();
					$name = "{$_POST['backuparea']}-{$name}";
				} else {
					/* backup specific area of configuration */
					$data = backup_config_section($_POST['backuparea']);
					$name = "{$_POST['backuparea']}-{$name}";
				}

				/*
				 *  Backup RRD Data
				 */
				if ($_POST['backuparea'] !== "rrddata" && !$_POST['donotbackuprrd']) {
					$rrd_data_xml = rrd_data_xml();
					$closing_tag = "</opnsense>";
					$data = str_replace($closing_tag, $rrd_data_xml . $closing_tag, $data);
				}

				if ($_POST['encrypt']) {
					$data = encrypt_data($data, $_POST['encrypt_password']);
					tagfile_reformat($data, $data, "config.xml");
				}

				$size = strlen($data);
				header("Content-Type: application/octet-stream");
				header("Content-Disposition: attachment; filename={$name}");
				header("Content-Length: $size");
				if (isset($_SERVER['HTTPS'])) {
					header('Pragma: ');
					header('Cache-Control: ');
				} else {
					header("Pragma: private");
					header("Cache-Control: private, must-revalidate");
				}
				echo $data;

				exit;
			}
		}elseif ($mode == "restore") {

			if ($_POST['decrypt']) {
				if(!$_POST['decrypt_password'] || !$_POST['decrypt_passconf'])
					$input_errors[] = gettext("You must supply and confirm the password for decryption.");
				if($_POST['decrypt_password'] != $_POST['decrypt_passconf'])
					$input_errors[] = gettext("The supplied 'Password' and 'Confirm' field values must match.");
			}

			if (!$input_errors) {

				if (is_uploaded_file($_FILES['conffile']['tmp_name'])) {

					/* read the file contents */
					$data = file_get_contents($_FILES['conffile']['tmp_name']);
					if(!$data) {
						log_error(sprintf(gettext("Warning, could not read file %s"), $_FILES['conffile']['tmp_name']));
						return 1;
					}

					if ($_POST['decrypt']) {
						if (!tagfile_deformat($data, $data, "config.xml")) {
							$input_errors[] = gettext("The uploaded file does not appear to contain an encrypted OPNsense configuration.");
						}
						$data = decrypt_data($data, $_POST['decrypt_password']);
					}

					if(stristr($data, "<m0n0wall>")) {
						log_error(gettext("Upgrading m0n0wall configuration to OPNsense."));
						/* m0n0wall was found in config.  convert it. */
						$data = str_replace("m0n0wall", "pfsense", $data);
						$m0n0wall_upgrade = true;
					}
					if($_POST['restorearea']) {
						/* restore a specific area of the configuration */
						if(!stristr($data, "<" . $_POST['restorearea'] . ">")) {
							$input_errors[] = gettext("You have selected to restore an area but we could not locate the correct xml tag.");
						} else {
							if (!restore_config_section($_POST['restorearea'], $data)) {
								$input_errors[] = gettext("You have selected to restore an area but we could not locate the correct xml tag.");
							} else {
								if ($config['rrddata']) {
									restore_rrddata();
									unset($config['rrddata']);
									write_config();
									convert_config();
								}
								filter_configure();
								$savemsg = gettext("The configuration area has been restored.  You may need to reboot the firewall.");
							}
						}
					} else {
						if(!$input_errors) {
							/* restore the entire configuration */
							$filename = $_FILES['conffile']['tmp_name'];
							file_put_contents($filename, $data);
							$cnf = OPNsense\Core\Config::getInstance();
							if ($cnf->restoreBackup($filename)) {
								/* this will be picked up by /index.php */
								mark_subsystem_dirty("restore");
<<<<<<< HEAD
								$config = parse_config();
=======
								/* remove cache, we will force a config reboot */
								@unlink('/tmp/config.cache');
								$config = parse_config(true);
>>>>>>> e8b42bb6
								/* extract out rrd items, unset from $config when done */
								if($config['rrddata']) {
									restore_rrddata();
									unset($config['rrddata']);
									write_config();
									convert_config();
								}
								if($m0n0wall_upgrade == true) {
									if($config['system']['gateway'] <> "")
										$config['interfaces']['wan']['gateway'] = $config['system']['gateway'];
									unset($config['shaper']);
									/* optional if list */
									$ifdescrs = get_configured_interface_list(true, true);
									/* remove special characters from interface descriptions */
									if(is_array($ifdescrs))
										foreach($ifdescrs as $iface)
											$config['interfaces'][$iface]['descr'] = remove_bad_chars($config['interfaces'][$iface]['descr']);
									/* check for interface names with an alias */
									if(is_array($ifdescrs)) {
										foreach($ifdescrs as $iface) {
											if(is_alias($config['interfaces'][$iface]['descr'])) {
												// Firewall rules
												$origname = $config['interfaces'][$iface]['descr'];
												$newname  = $config['interfaces'][$iface]['descr'] . "Alias";
												update_alias_names_upon_change(array('filter', 'rule'), array('source', 'address'), $newname, $origname);
												update_alias_names_upon_change(array('filter', 'rule'), array('destination', 'address'), $newname, $origname);
												// NAT Rules
												update_alias_names_upon_change(array('nat', 'rule'), array('source', 'address'), $newname, $origname);
												update_alias_names_upon_change(array('nat', 'rule'), array('destination', 'address'), $newname, $origname);
												update_alias_names_upon_change(array('nat', 'rule'), array('target'), $newname, $origname);
												// Alias in an alias
												update_alias_names_upon_change(array('aliases', 'alias'), array('address'), $newname, $origname);
											}
										}
									}
									// Reset configuration version to something low
									// in order to force the config upgrade code to
									// run through with all steps that are required.
									$config['system']['version'] = "1.0";
									// Deal with descriptions longer than 63 characters
									for ($i = 0; isset($config["filter"]["rule"][$i]); $i++) {
										if(count($config['filter']['rule'][$i]['descr']) > 63)
											$config['filter']['rule'][$i]['descr'] = substr($config['filter']['rule'][$i]['descr'], 0, 63);
									}
									// Move interface from ipsec to enc0
									for ($i = 0; isset($config["filter"]["rule"][$i]); $i++) {
										if($config['filter']['rule'][$i]['interface'] == "ipsec")
											$config['filter']['rule'][$i]['interface'] = "enc0";
									}
									// Convert icmp types
									// http://www.openbsd.org/cgi-bin/man.cgi?query=icmp&sektion=4&arch=i386&apropos=0&manpath=OpenBSD+Current
									for ($i = 0; isset($config["filter"]["rule"][$i]); $i++) {
										if($config["filter"]["rule"][$i]['icmptype']) {
											switch($config["filter"]["rule"][$i]['icmptype']) {
											case "echo":
												$config["filter"]["rule"][$i]['icmptype'] = "echoreq";
												break;
											case "unreach":
												$config["filter"]["rule"][$i]['icmptype'] = "unreach";
												break;
											case "echorep":
												$config["filter"]["rule"][$i]['icmptype'] = "echorep";
												break;
											case "squench":
												$config["filter"]["rule"][$i]['icmptype'] = "squench";
												break;
											case "redir":
												$config["filter"]["rule"][$i]['icmptype'] = "redir";
												break;
											case "timex":
												$config["filter"]["rule"][$i]['icmptype'] = "timex";
												break;
											case "paramprob":
												$config["filter"]["rule"][$i]['icmptype'] = "paramprob";
												break;
											case "timest":
												$config["filter"]["rule"][$i]['icmptype'] = "timereq";
												break;
											case "timestrep":
												$config["filter"]["rule"][$i]['icmptype'] = "timerep";
												break;
											case "inforeq":
												$config["filter"]["rule"][$i]['icmptype'] = "inforeq";
												break;
											case "inforep":
												$config["filter"]["rule"][$i]['icmptype'] = "inforep";
												break;
											case "maskreq":
												$config["filter"]["rule"][$i]['icmptype'] = "maskreq";
												break;
											case "maskrep":
												$config["filter"]["rule"][$i]['icmptype'] = "maskrep";
												break;
											}
										}
									}
									$config['diag']['ipv6nat'] = true;
									write_config();
									convert_config();
									$savemsg = gettext("The m0n0wall configuration has been restored and upgraded to OPNsense.");
									mark_subsystem_dirty("restore");
								}
								if(is_array($config['captiveportal'])) {
									foreach($config['captiveportal'] as $cp) {
										if (isset($cp['enable'])) {
											/* for some reason ipfw doesn't init correctly except on bootup sequence */
											mark_subsystem_dirty("restore");
											break;
										}
									}
								}
								setup_serial_port();
								if(is_interface_mismatch() == true) {
									touch("/var/run/interface_mismatch_reboot_needed");
									clear_subsystem_dirty("restore");
									convert_config();
									header("Location: interfaces_assign.php");
									exit;
								}
								if (is_interface_vlan_mismatch() == true) {
									touch("/var/run/interface_mismatch_reboot_needed");
									clear_subsystem_dirty("restore");
									convert_config();
									header("Location: interfaces_assign.php");
									exit;
								}
							} else {
								$input_errors[] = gettext("The configuration could not be restored.");
							}
						}
					}
				} else {
					$input_errors[] = gettext("The configuration could not be restored (file upload error).");
				}
			}
		} elseif ($mode == "restore_ver") {
			$input_errors[] = gettext("XXX - this feature may hose your config (do NOT backrev configs!) - billm");
			if ($ver2restore <> "") {
				$conf_file = '/conf/backup/config-' . strtotime($ver2restore) . '.xml';
				$cnf = OPNsense\Core\Config::getInstance();
				if ($cnf->restoreBackup($conf_file)) {
					mark_subsystem_dirty("restore");
				} else {
					$input_errors[] = gettext("The configuration could not be restored.");
				}
			} else {
				$input_errors[] = gettext("No version selected.");
			}
		} elseif ( $mode == "setup_gdrive" ){
		      global $config;
		      if (!isset($config['system']['remotebackup'])) {
		        $config['system']['remotebackup'] = array() ;
		      }
		      $config['system']['remotebackup']['GDriveEnabled'] = $_POST['GDriveEnabled'];
		      $config['system']['remotebackup']['GDriveEmail'] = $_POST['GDriveEmail'] ;
		      $config['system']['remotebackup']['GDriveFolderID'] = $_POST['GDriveFolderID'];
		      $config['system']['remotebackup']['GDrivePassword'] = $_POST['GDrivePassword'];
		      if (is_numeric($_POST['GDriveBackupCount'])) {
  		        $config['system']['remotebackup']['GDriveBackupCount'] = $_POST['GDriveBackupCount'];
                      } else {
                        $config['system']['remotebackup']['GDriveBackupCount'] = 30;
                      }
		      
		      if ( $_POST['GDrivePasswordConfirm'] != $_POST['GDrivePassword'] ) {
		        // log error, but continue
		        $input_errors[] = gettext("The supplied 'Password' and 'Confirm' field values must match.");
		      }
		      
		      if (is_uploaded_file($_FILES['GDriveP12file']['tmp_name'])) {		   
                          $data = file_get_contents($_FILES['GDriveP12file']['tmp_name']);
                          $config['system']['remotebackup']['GDriveP12key'] = base64_encode($data);
                      } elseif ($config['system']['remotebackup']['GDriveEnabled'] != "on") {
                          unset($config['system']['remotebackup']['GDriveP12key']);
                      }
                                            
                      write_config();
                      // test / perform backup 
                      try {
                         $filesInBackup = backup_to_google_drive() ;
                         $cron_job = "/usr/local/opnsense/scripts/remote_backup.php";
                         if (!cron_job_exists($cron_job)) {
                           // initial cron job install
                           install_cron_job($cron_job,true,0,1);
                         }
                      } catch (Exception $e) { 
                         $filesInBackup = array() ;
                      }
                  
                      if (count($filesInBackup) == 0) {
                         $input_errors[] = gettext("Google Drive communication failure");
                      } else {
                         $input_messages = gettext("Backup succesfull, current filelist:");
                      foreach ($filesInBackup as $filename => $file) {
                         $input_messages = $input_messages . "<br>" . $filename ;
                      }
                  }
		}
	}
}

$id = rand() . '.' . time();

$mth = ini_get('upload_progress_meter.store_method');
$dir = ini_get('upload_progress_meter.file.filename_template');

$pgtitle = array(gettext("Diagnostics"),gettext("Backup/restore"));

include("head.inc");

?>

<body>
<?php include("fbegin.inc"); ?>

<script type="text/javascript">
//<![CDATA[

function encrypt_change() {

	if (!document.iform.encrypt.checked)
		document.getElementById("encrypt_opts").style.display="none";
	else
		document.getElementById("encrypt_opts").style.display="";
}

function decrypt_change() {

	if (!document.iform.decrypt.checked)
		document.getElementById("decrypt_opts").style.display="none";
	else
		document.getElementById("decrypt_opts").style.display="";
}

function backuparea_change(obj) {
	if (obj.value == "rrddata") {
		document.getElementById("dotnotbackuprrd").disabled = true;
	} else {
		document.getElementById("dotnotbackuprrd").disabled = false;
	}
}
//]]>
</script>


<?php if ($savemsg) print_info_box($savemsg); ?>
<?php if (is_subsystem_dirty('restore')): ?><br/>
<form action="reboot.php" method="post">
<input name="Submit" type="hidden" value="Yes" />
<?php print_info_box(gettext("The firewall configuration has been changed.") . "<br />" . gettext("The firewall is now rebooting."));?><br />
</form>
<?php endif; ?>


<form action="diag_backup.php" method="post" name="iform" enctype="multipart/form-data">
	<section class="page-content-main">
		<div class="container-fluid">
			<div class="row">
			        <?php if ($input_messages) print_info_box($input_messages); ?>
				<?php if ($input_errors) print_input_errors($input_errors); ?>

			    <section class="col-xs-12">


					<?php
								$tab_array = array();
								$tab_array[0] = array(gettext("Config History"), false, "diag_confbak.php");
								$tab_array[1] = array(gettext("Backup/Restore"), true, "diag_backup.php");
								display_top_tabs($tab_array);
						?>


						<div class="tab-content content-box col-xs-12">

					    <div class="container-fluid tab-content">

							<div class="tab-pane active" id="system">

									<section class="__mb">
				                        <div class="content-box">

				                            <header class="content-box-head container-fluid">
									        <h3>Backup configuration</h3>
									    </header>

									    <div class="content-box-main ">
									    <div class="table-responsive">

									        <table class="table table-striped __nomb">
										        <tbody>
										        <tr>
										          <td><p><?=gettext("Click this button to download the system configuration in XML format."); ?><br /><br /> <?=gettext("Backup area:"); ?> <?php spit_out_select_items("backuparea", false); ?></p></td>
										        </tr>
										        <tr>
										          <td>
											          <table>
																	</table>
																	<table>
																		<tr>
																			<td width="25">
																				<input name="encrypt" type="checkbox" class="formcheckbox" id="encryptconf" onclick="encrypt_change()" />
																			</td>
																			<td>
																				<span class="vexpl"><?=gettext("Encrypt this configuration file."); ?></span>
																			</td>
																		</tr>
																		<tr>
																			<td width="25">
																				<input name="donotbackuprrd" type="checkbox" class="formcheckbox" id="dotnotbackuprrd" checked="checked" />
																			</td>
																			<td>
																				<span class="vexpl"><?=gettext("Do not backup RRD data (NOTE: RRD Data can consume 4+ megabytes of config.xml space!)"); ?></span>
																			</td>
																		</tr>
																	</table>
																	<table id="encrypt_opts">
																		<tr>
																			<td>
																				<span class="vexpl"><?=gettext("Password:"); ?> </span>
																			</td>
																			<td>
																				<input name="encrypt_password" type="password" class="formfld pwd" size="20" value="" />
																			</td>
																		</tr>
																		<tr>
																			<td>
																				<span class="vexpl"><?=gettext("confirm:"); ?> </span>
																			</td>
																			<td>
																				<input name="encrypt_passconf" type="password" class="formfld pwd" size="20" value="" />
																			</td>
																		</tr>
																	</table>

																	<input name="Submit" type="submit" class="btn btn-default __mt" id="download" value="<?=gettext("Download configuration"); ?>" />


										          </td>
										        </tr>
										        </tbody>
										    </table>
									    </div>

									    </div>

									</div>
								</section>

								<section class="__mb">
				                        <div class="content-box">

				                            <header class="content-box-head container-fluid">
									        <h3><?=gettext("Restore configuration"); ?></h3>
									    </header>

									    <div class="content-box-main ">
									    <div class="table-responsive">
									        <table class="table table-striped __nomb">
										        <tbody>
										        <tr>
										          <td><p><?=gettext("Open a"); ?> <?=$g['[product_name']?> <?=gettext("configuration XML file and click the button below to restore the configuration."); ?>
						<br /><br />
						<?=gettext("Restore area:"); ?> <?php spit_out_select_items("restorearea", true); ?></p></td>
										        </tr>
										        <tr>
										          <td>

																<p><input name="conffile" type="file" class="formbtn" id="conffile" size="40" /></p>
																<table>
																	<tr>
																		<td width="25">
																			<input name="decrypt" type="checkbox" class="formcheckbox" id="encryptconf" onclick="decrypt_change()" />
																		</td>
																		<td>
																			<span class="vexpl"><?=gettext("Configuration file is encrypted."); ?></span>
																		</td>
																	</tr>
																</table>
																<table id="decrypt_opts">
																	<tr>
																		<td>
																			<span class="vexpl"><?=gettext("Password :"); ?></span>
																		</td>
																		<td>
																			<input name="decrypt_password" type="password" class="formfld pwd" size="20" value="" />
																		</td>
																	</tr>
																	<tr>
																		<td>
																			<span class="vexpl"><?=gettext("confirm :"); ?></span>
																		</td>
																		<td>
																			<input name="decrypt_passconf" type="password" class="formfld pwd" size="20" value="" />
																		</td>
																	</tr>
																</table>
																<p><input name="Submit" type="submit" class="btn btn-default" id="restore" value="<?=gettext("Restore configuration"); ?>" /></p>
																<p><strong><span class="red"><?=gettext("Note:"); ?></span></strong><br /><?=gettext("The firewall will reboot after restoring the configuration."); ?><br /></p>


										          </td>
										        </tr>
										        </tbody>
										    </table>
									    </div>

									    </div>

									</div>
								</section>
								
                                                                <section class="__mb">
                				                        <div class="content-box">
		                		                            <header class="content-box-head container-fluid">
									        <h3><?=gettext("Remote backup (using Google drive)"); ?></h3>
									    </header>
									
        								    <div class="content-box-main ">
                                                                              <div class="table-responsive">
                                                                                    <table class="table table-striped __nomb"> 
                                                                                          <thead>
                                                                                             <th class="col-sm-1"></th>
                                                                                             <th class="col-sm-3"></th>
                                                                                          </thead>
                                                                                          <tbody>
                                                                                             <tr><td><?=gettext("Enable"); ?> </td> <td><input name="GDriveEnabled" class="formcheckbox" id="GDriveEnabled" type="checkbox" <? if( $config['system']['remotebackup']['GDriveEnabled'] == "on" ) echo "checked";?> >  </td></tr>
                                                                                             <tr><td><?=gettext("Email Address"); ?> </td><td><input name="GDriveEmail" class="formfld" size="20" value="<? echo $config['system']['remotebackup']['GDriveEmail'];?>" type="text"> </td> </tr>
                                                                                             <tr><td><?=gettext("P12 key"); ?> <? if (isset($config['system']['remotebackup']['GDriveP12key'])) echo gettext("(replace)"); else echo gettext("(not loaded)"); ?> </td><td> <input name="GDriveP12file" class="formbtn" id="P12file" size="40" type="file"></td> </tr>
                                                                                             <tr><td><?=gettext("Folder ID"); ?> </td><td> <input name="GDriveFolderID" class="formbtn" id="GDriveFolderID" value="<? echo $config['system']['remotebackup']['GDriveFolderID'];?>" size="40" type="text"></td> </tr>
                                                                                             <tr><td><?=gettext("Backup Count"); ?> </td><td> <input name="GDriveBackupCount" class="formbtn" id="GDriveBackupCount" value="<? echo $config['system']['remotebackup']['GDriveBackupCount'];?>" size="40" type="text"></td> </tr>                                                                                             
                                                                                             <tr><td colspan=2><?=gettext("Password protect your data"); ?> :</td></tr>
                                                                                             <tr><td><?=gettext("Password :"); ?></td> <td> <input name="GDrivePassword" type="password" class="formfld pwd" size="20" value="<? echo $config['system']['remotebackup']['GDrivePassword'] ;?>" /> </td></tr>
                                                                                             <tr><td><?=gettext("Confirm :"); ?></td> <td> <input name="GDrivePasswordConfirm" type="password" class="formfld pwd" size="20" value="<? echo $config['system']['remotebackup']['GDrivePassword'] ;?>" /> </td></tr>
                                                                                             <tr><td><input name="Submit" class="btn btn-default" id="Gdrive" value="<?=gettext("Setup/Test Google Drive");?>" type="submit"></td><td></td></tr>
                                                                                          </tbody>
                                                                                    </table>
                                                                              </div>
                                                                            </div>                                                                                    
									</div>
                                                                </section>


						</div>
						</div>

					</div>





				</section>				
				
			</div>
		</div>
	</section>


</form>

<script type="text/javascript">
//<![CDATA[
encrypt_change();
decrypt_change();
//]]>
</script>

<?php include("foot.inc"); ?>

<?php

if (is_subsystem_dirty('restore'))
	system_reboot();

?><|MERGE_RESOLUTION|>--- conflicted
+++ resolved
@@ -330,13 +330,9 @@
 							if ($cnf->restoreBackup($filename)) {
 								/* this will be picked up by /index.php */
 								mark_subsystem_dirty("restore");
-<<<<<<< HEAD
+
 								$config = parse_config();
-=======
-								/* remove cache, we will force a config reboot */
-								@unlink('/tmp/config.cache');
-								$config = parse_config(true);
->>>>>>> e8b42bb6
+
 								/* extract out rrd items, unset from $config when done */
 								if($config['rrddata']) {
 									restore_rrddata();
