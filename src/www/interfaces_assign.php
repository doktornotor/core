--- conflicted
+++ resolved
@@ -212,12 +212,6 @@
 
 		uksort($config['interfaces'], "compare_interface_friendly_names");
 
-<<<<<<< HEAD
-=======
-		/* XXX: Do not remove this. */
-		unlink_if_exists('/tmp/config.cache');
-
->>>>>>> e8b42bb6
 		write_config();
 
 		$savemsg = gettext("Interface has been added.");
